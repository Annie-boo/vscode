/*---------------------------------------------------------------------------------------------
 *  Copyright (c) Microsoft Corporation. All rights reserved.
 *  Licensed under the MIT License. See License.txt in the project root for license information.
 *--------------------------------------------------------------------------------------------*/

declare let MonacoEnvironment: monaco.Environment | undefined;

declare namespace monaco {

	export type Thenable<T> = PromiseLike<T>;

	export interface Environment {
		baseUrl?: string;
		getWorker?(workerId: string, label: string): Worker;
		getWorkerUrl?(workerId: string, label: string): string;
	}

	export interface IDisposable {
		dispose(): void;
	}

	export interface IEvent<T> {
		(listener: (e: T) => any, thisArg?: any): IDisposable;
	}

	/**
	 * A helper that allows to emit and listen to typed events
	 */
	export class Emitter<T> {
		constructor();
		readonly event: IEvent<T>;
		fire(event: T): void;
		dispose(): void;
	}


	export enum MarkerTag {
		Unnecessary = 1,
		Deprecated = 2
	}

	export enum MarkerSeverity {
		Hint = 1,
		Info = 2,
		Warning = 4,
		Error = 8
	}

	export class CancellationTokenSource {
		constructor(parent?: CancellationToken);
		get token(): CancellationToken;
		cancel(): void;
		dispose(cancel?: boolean): void;
	}

	export interface CancellationToken {
		/**
		 * A flag signalling is cancellation has been requested.
		 */
		readonly isCancellationRequested: boolean;
		/**
		 * An event which fires when cancellation is requested. This event
		 * only ever fires `once` as cancellation can only happen once. Listeners
		 * that are registered after cancellation will be called (next event loop run),
		 * but also only once.
		 *
		 * @event
		 */
		readonly onCancellationRequested: (listener: (e: any) => any, thisArgs?: any, disposables?: IDisposable[]) => IDisposable;
	}
	/**
	 * Uniform Resource Identifier (Uri) http://tools.ietf.org/html/rfc3986.
	 * This class is a simple parser which creates the basic component parts
	 * (http://tools.ietf.org/html/rfc3986#section-3) with minimal validation
	 * and encoding.
	 *
	 * ```txt
	 *       foo://example.com:8042/over/there?name=ferret#nose
	 *       \_/   \______________/\_________/ \_________/ \__/
	 *        |           |            |            |        |
	 *     scheme     authority       path        query   fragment
	 *        |   _____________________|__
	 *       / \ /                        \
	 *       urn:example:animal:ferret:nose
	 * ```
	 */
	export class Uri implements UriComponents {
		static isUri(thing: any): thing is Uri;
		/**
		 * scheme is the 'http' part of 'http://www.msft.com/some/path?query#fragment'.
		 * The part before the first colon.
		 */
		readonly scheme: string;
		/**
		 * authority is the 'www.msft.com' part of 'http://www.msft.com/some/path?query#fragment'.
		 * The part between the first double slashes and the next slash.
		 */
		readonly authority: string;
		/**
		 * path is the '/some/path' part of 'http://www.msft.com/some/path?query#fragment'.
		 */
		readonly path: string;
		/**
		 * query is the 'query' part of 'http://www.msft.com/some/path?query#fragment'.
		 */
		readonly query: string;
		/**
		 * fragment is the 'fragment' part of 'http://www.msft.com/some/path?query#fragment'.
		 */
		readonly fragment: string;
		/**
		 * Returns a string representing the corresponding file system path of this Uri.
		 * Will handle UNC paths, normalizes windows drive letters to lower-case, and uses the
		 * platform specific path separator.
		 *
		 * * Will *not* validate the path for invalid characters and semantics.
		 * * Will *not* look at the scheme of this Uri.
		 * * The result shall *not* be used for display purposes but for accessing a file on disk.
		 *
		 *
		 * The *difference* to `Uri#path` is the use of the platform specific separator and the handling
		 * of UNC paths. See the below sample of a file-uri with an authority (UNC path).
		 *
		 * ```ts
			const u = Uri.parse('file://server/c$/folder/file.txt')
			u.authority === 'server'
			u.path === '/shares/c$/file.txt'
			u.fsPath === '\\server\c$\folder\file.txt'
		```
		 *
		 * Using `Uri#path` to read a file (using fs-apis) would not be enough because parts of the path,
		 * namely the server name, would be missing. Therefore `Uri#fsPath` exists - it's sugar to ease working
		 * with URIs that represent files on disk (`file` scheme).
		 */
		get fsPath(): string;
		with(change: {
			scheme?: string;
			authority?: string | null;
			path?: string | null;
			query?: string | null;
			fragment?: string | null;
		}): Uri;
		/**
		 * Creates a new Uri from a string, e.g. `http://www.msft.com/some/path`,
		 * `file:///usr/home`, or `scheme:with/path`.
		 *
		 * @param value A string which represents an Uri (see `Uri#toString`).
		 */
		static parse(value: string, _strict?: boolean): Uri;
		/**
		 * Creates a new Uri from a file system path, e.g. `c:\my\files`,
		 * `/usr/home`, or `\\server\share\some\path`.
		 *
		 * The *difference* between `Uri#parse` and `Uri#file` is that the latter treats the argument
		 * as path, not as stringified-uri. E.g. `Uri.file(path)` is **not the same as**
		 * `Uri.parse('file://' + path)` because the path might contain characters that are
		 * interpreted (# and ?). See the following sample:
		 * ```ts
		const good = Uri.file('/coding/c#/project1');
		good.scheme === 'file';
		good.path === '/coding/c#/project1';
		good.fragment === '';
		const bad = Uri.parse('file://' + '/coding/c#/project1');
		bad.scheme === 'file';
		bad.path === '/coding/c'; // path is now broken
		bad.fragment === '/project1';
		```
		 *
		 * @param path A file system path (see `Uri#fsPath`)
		 */
		static file(path: string): Uri;
		static from(components: {
			scheme: string;
			authority?: string;
			path?: string;
			query?: string;
			fragment?: string;
		}): Uri;
		/**
		 * Join a Uri path with path fragments and normalizes the resulting path.
		 *
		 * @param uri The input Uri.
		 * @param pathFragment The path fragment to add to the Uri path.
		 * @returns The resulting Uri.
		 */
		static joinPath(uri: Uri, ...pathFragment: string[]): Uri;
		/**
		 * Creates a string representation for this Uri. It's guaranteed that calling
		 * `Uri.parse` with the result of this function creates an Uri which is equal
		 * to this Uri.
		 *
		 * * The result shall *not* be used for display purposes but for externalization or transport.
		 * * The result will be encoded using the percentage encoding and encoding happens mostly
		 * ignore the scheme-specific encoding rules.
		 *
		 * @param skipEncoding Do not encode the result, default is `false`
		 */
		toString(skipEncoding?: boolean): string;
		toJSON(): UriComponents;
		static revive(data: UriComponents | Uri): Uri;
		static revive(data: UriComponents | Uri | undefined): Uri | undefined;
		static revive(data: UriComponents | Uri | null): Uri | null;
		static revive(data: UriComponents | Uri | undefined | null): Uri | undefined | null;
	}

	export interface UriComponents {
		scheme: string;
		authority: string;
		path: string;
		query: string;
		fragment: string;
	}

	/**
	 * Virtual Key Codes, the value does not hold any inherent meaning.
	 * Inspired somewhat from https://msdn.microsoft.com/en-us/library/windows/desktop/dd375731(v=vs.85).aspx
	 * But these are "more general", as they should work across browsers & OS`s.
	 */
	export enum KeyCode {
		/**
		 * Placed first to cover the 0 value of the enum.
		 */
		Unknown = 0,
		Backspace = 1,
		Tab = 2,
		Enter = 3,
		Shift = 4,
		Ctrl = 5,
		Alt = 6,
		PauseBreak = 7,
		CapsLock = 8,
		Escape = 9,
		Space = 10,
		PageUp = 11,
		PageDown = 12,
		End = 13,
		Home = 14,
		LeftArrow = 15,
		UpArrow = 16,
		RightArrow = 17,
		DownArrow = 18,
		Insert = 19,
		Delete = 20,
		KEY_0 = 21,
		KEY_1 = 22,
		KEY_2 = 23,
		KEY_3 = 24,
		KEY_4 = 25,
		KEY_5 = 26,
		KEY_6 = 27,
		KEY_7 = 28,
		KEY_8 = 29,
		KEY_9 = 30,
		KEY_A = 31,
		KEY_B = 32,
		KEY_C = 33,
		KEY_D = 34,
		KEY_E = 35,
		KEY_F = 36,
		KEY_G = 37,
		KEY_H = 38,
		KEY_I = 39,
		KEY_J = 40,
		KEY_K = 41,
		KEY_L = 42,
		KEY_M = 43,
		KEY_N = 44,
		KEY_O = 45,
		KEY_P = 46,
		KEY_Q = 47,
		KEY_R = 48,
		KEY_S = 49,
		KEY_T = 50,
		KEY_U = 51,
		KEY_V = 52,
		KEY_W = 53,
		KEY_X = 54,
		KEY_Y = 55,
		KEY_Z = 56,
		Meta = 57,
		ContextMenu = 58,
		F1 = 59,
		F2 = 60,
		F3 = 61,
		F4 = 62,
		F5 = 63,
		F6 = 64,
		F7 = 65,
		F8 = 66,
		F9 = 67,
		F10 = 68,
		F11 = 69,
		F12 = 70,
		F13 = 71,
		F14 = 72,
		F15 = 73,
		F16 = 74,
		F17 = 75,
		F18 = 76,
		F19 = 77,
		NumLock = 78,
		ScrollLock = 79,
		/**
		 * Used for miscellaneous characters; it can vary by keyboard.
		 * For the US standard keyboard, the ';:' key
		 */
		US_SEMICOLON = 80,
		/**
		 * For any country/region, the '+' key
		 * For the US standard keyboard, the '=+' key
		 */
		US_EQUAL = 81,
		/**
		 * For any country/region, the ',' key
		 * For the US standard keyboard, the ',<' key
		 */
		US_COMMA = 82,
		/**
		 * For any country/region, the '-' key
		 * For the US standard keyboard, the '-_' key
		 */
		US_MINUS = 83,
		/**
		 * For any country/region, the '.' key
		 * For the US standard keyboard, the '.>' key
		 */
		US_DOT = 84,
		/**
		 * Used for miscellaneous characters; it can vary by keyboard.
		 * For the US standard keyboard, the '/?' key
		 */
		US_SLASH = 85,
		/**
		 * Used for miscellaneous characters; it can vary by keyboard.
		 * For the US standard keyboard, the '`~' key
		 */
		US_BACKTICK = 86,
		/**
		 * Used for miscellaneous characters; it can vary by keyboard.
		 * For the US standard keyboard, the '[{' key
		 */
		US_OPEN_SQUARE_BRACKET = 87,
		/**
		 * Used for miscellaneous characters; it can vary by keyboard.
		 * For the US standard keyboard, the '\|' key
		 */
		US_BACKSLASH = 88,
		/**
		 * Used for miscellaneous characters; it can vary by keyboard.
		 * For the US standard keyboard, the ']}' key
		 */
		US_CLOSE_SQUARE_BRACKET = 89,
		/**
		 * Used for miscellaneous characters; it can vary by keyboard.
		 * For the US standard keyboard, the ''"' key
		 */
		US_QUOTE = 90,
		/**
		 * Used for miscellaneous characters; it can vary by keyboard.
		 */
		OEM_8 = 91,
		/**
		 * Either the angle bracket key or the backslash key on the RT 102-key keyboard.
		 */
		OEM_102 = 92,
		NUMPAD_0 = 93,
		NUMPAD_1 = 94,
		NUMPAD_2 = 95,
		NUMPAD_3 = 96,
		NUMPAD_4 = 97,
		NUMPAD_5 = 98,
		NUMPAD_6 = 99,
		NUMPAD_7 = 100,
		NUMPAD_8 = 101,
		NUMPAD_9 = 102,
		NUMPAD_MULTIPLY = 103,
		NUMPAD_ADD = 104,
		NUMPAD_SEPARATOR = 105,
		NUMPAD_SUBTRACT = 106,
		NUMPAD_DECIMAL = 107,
		NUMPAD_DIVIDE = 108,
		/**
		 * Cover all key codes when IME is processing input.
		 */
		KEY_IN_COMPOSITION = 109,
		ABNT_C1 = 110,
		ABNT_C2 = 111,
		/**
		 * Placed last to cover the length of the enum.
		 * Please do not depend on this value!
		 */
		MAX_VALUE = 112
	}
	export class KeyMod {
		static readonly CtrlCmd: number;
		static readonly Shift: number;
		static readonly Alt: number;
		static readonly WinCtrl: number;
		static chord(firstPart: number, secondPart: number): number;
	}

	export interface IMarkdownString {
		readonly value: string;
		readonly isTrusted?: boolean;
		readonly supportThemeIcons?: boolean;
		uris?: {
			[href: string]: UriComponents;
		};
	}

	export interface IKeyboardEvent {
		readonly _standardKeyboardEventBrand: true;
		readonly browserEvent: KeyboardEvent;
		readonly target: HTMLElement;
		readonly ctrlKey: boolean;
		readonly shiftKey: boolean;
		readonly altKey: boolean;
		readonly metaKey: boolean;
		readonly keyCode: KeyCode;
		readonly code: string;
		equals(keybinding: number): boolean;
		preventDefault(): void;
		stopPropagation(): void;
	}
	export interface IMouseEvent {
		readonly browserEvent: MouseEvent;
		readonly leftButton: boolean;
		readonly middleButton: boolean;
		readonly rightButton: boolean;
		readonly buttons: number;
		readonly target: HTMLElement;
		readonly detail: number;
		readonly posx: number;
		readonly posy: number;
		readonly ctrlKey: boolean;
		readonly shiftKey: boolean;
		readonly altKey: boolean;
		readonly metaKey: boolean;
		readonly timestamp: number;
		preventDefault(): void;
		stopPropagation(): void;
	}

	export interface IScrollEvent {
		readonly scrollTop: number;
		readonly scrollLeft: number;
		readonly scrollWidth: number;
		readonly scrollHeight: number;
		readonly scrollTopChanged: boolean;
		readonly scrollLeftChanged: boolean;
		readonly scrollWidthChanged: boolean;
		readonly scrollHeightChanged: boolean;
	}
	/**
	 * A position in the editor. This interface is suitable for serialization.
	 */
	export interface IPosition {
		/**
		 * line number (starts at 1)
		 */
		readonly lineNumber: number;
		/**
		 * column (the first character in a line is between column 1 and column 2)
		 */
		readonly column: number;
	}

	/**
	 * A position in the editor.
	 */
	export class Position {
		/**
		 * line number (starts at 1)
		 */
		readonly lineNumber: number;
		/**
		 * column (the first character in a line is between column 1 and column 2)
		 */
		readonly column: number;
		constructor(lineNumber: number, column: number);
		/**
		 * Create a new position from this position.
		 *
		 * @param newLineNumber new line number
		 * @param newColumn new column
		 */
		with(newLineNumber?: number, newColumn?: number): Position;
		/**
		 * Derive a new position from this position.
		 *
		 * @param deltaLineNumber line number delta
		 * @param deltaColumn column delta
		 */
		delta(deltaLineNumber?: number, deltaColumn?: number): Position;
		/**
		 * Test if this position equals other position
		 */
		equals(other: IPosition): boolean;
		/**
		 * Test if position `a` equals position `b`
		 */
		static equals(a: IPosition | null, b: IPosition | null): boolean;
		/**
		 * Test if this position is before other position.
		 * If the two positions are equal, the result will be false.
		 */
		isBefore(other: IPosition): boolean;
		/**
		 * Test if position `a` is before position `b`.
		 * If the two positions are equal, the result will be false.
		 */
		static isBefore(a: IPosition, b: IPosition): boolean;
		/**
		 * Test if this position is before other position.
		 * If the two positions are equal, the result will be true.
		 */
		isBeforeOrEqual(other: IPosition): boolean;
		/**
		 * Test if position `a` is before position `b`.
		 * If the two positions are equal, the result will be true.
		 */
		static isBeforeOrEqual(a: IPosition, b: IPosition): boolean;
		/**
		 * A function that compares positions, useful for sorting
		 */
		static compare(a: IPosition, b: IPosition): number;
		/**
		 * Clone this position.
		 */
		clone(): Position;
		/**
		 * Convert to a human-readable representation.
		 */
		toString(): string;
		/**
		 * Create a `Position` from an `IPosition`.
		 */
		static lift(pos: IPosition): Position;
		/**
		 * Test if `obj` is an `IPosition`.
		 */
		static isIPosition(obj: any): obj is IPosition;
	}

	/**
	 * A range in the editor. This interface is suitable for serialization.
	 */
	export interface IRange {
		/**
		 * Line number on which the range starts (starts at 1).
		 */
		readonly startLineNumber: number;
		/**
		 * Column on which the range starts in line `startLineNumber` (starts at 1).
		 */
		readonly startColumn: number;
		/**
		 * Line number on which the range ends.
		 */
		readonly endLineNumber: number;
		/**
		 * Column on which the range ends in line `endLineNumber`.
		 */
		readonly endColumn: number;
	}

	/**
	 * A range in the editor. (startLineNumber,startColumn) is <= (endLineNumber,endColumn)
	 */
	export class Range {
		/**
		 * Line number on which the range starts (starts at 1).
		 */
		readonly startLineNumber: number;
		/**
		 * Column on which the range starts in line `startLineNumber` (starts at 1).
		 */
		readonly startColumn: number;
		/**
		 * Line number on which the range ends.
		 */
		readonly endLineNumber: number;
		/**
		 * Column on which the range ends in line `endLineNumber`.
		 */
		readonly endColumn: number;
		constructor(startLineNumber: number, startColumn: number, endLineNumber: number, endColumn: number);
		/**
		 * Test if this range is empty.
		 */
		isEmpty(): boolean;
		/**
		 * Test if `range` is empty.
		 */
		static isEmpty(range: IRange): boolean;
		/**
		 * Test if position is in this range. If the position is at the edges, will return true.
		 */
		containsPosition(position: IPosition): boolean;
		/**
		 * Test if `position` is in `range`. If the position is at the edges, will return true.
		 */
		static containsPosition(range: IRange, position: IPosition): boolean;
		/**
		 * Test if range is in this range. If the range is equal to this range, will return true.
		 */
		containsRange(range: IRange): boolean;
		/**
		 * Test if `otherRange` is in `range`. If the ranges are equal, will return true.
		 */
		static containsRange(range: IRange, otherRange: IRange): boolean;
		/**
		 * Test if `range` is strictly in this range. `range` must start after and end before this range for the result to be true.
		 */
		strictContainsRange(range: IRange): boolean;
		/**
		 * Test if `otherRange` is strinctly in `range` (must start after, and end before). If the ranges are equal, will return false.
		 */
		static strictContainsRange(range: IRange, otherRange: IRange): boolean;
		/**
		 * A reunion of the two ranges.
		 * The smallest position will be used as the start point, and the largest one as the end point.
		 */
		plusRange(range: IRange): Range;
		/**
		 * A reunion of the two ranges.
		 * The smallest position will be used as the start point, and the largest one as the end point.
		 */
		static plusRange(a: IRange, b: IRange): Range;
		/**
		 * A intersection of the two ranges.
		 */
		intersectRanges(range: IRange): Range | null;
		/**
		 * A intersection of the two ranges.
		 */
		static intersectRanges(a: IRange, b: IRange): Range | null;
		/**
		 * Test if this range equals other.
		 */
		equalsRange(other: IRange | null): boolean;
		/**
		 * Test if range `a` equals `b`.
		 */
		static equalsRange(a: IRange | null, b: IRange | null): boolean;
		/**
		 * Return the end position (which will be after or equal to the start position)
		 */
		getEndPosition(): Position;
		/**
		 * Return the end position (which will be after or equal to the start position)
		 */
		static getEndPosition(range: IRange): Position;
		/**
		 * Return the start position (which will be before or equal to the end position)
		 */
		getStartPosition(): Position;
		/**
		 * Return the start position (which will be before or equal to the end position)
		 */
		static getStartPosition(range: IRange): Position;
		/**
		 * Transform to a user presentable string representation.
		 */
		toString(): string;
		/**
		 * Create a new range using this range's start position, and using endLineNumber and endColumn as the end position.
		 */
		setEndPosition(endLineNumber: number, endColumn: number): Range;
		/**
		 * Create a new range using this range's end position, and using startLineNumber and startColumn as the start position.
		 */
		setStartPosition(startLineNumber: number, startColumn: number): Range;
		/**
		 * Create a new empty range using this range's start position.
		 */
		collapseToStart(): Range;
		/**
		 * Create a new empty range using this range's start position.
		 */
		static collapseToStart(range: IRange): Range;
		static fromPositions(start: IPosition, end?: IPosition): Range;
		/**
		 * Create a `Range` from an `IRange`.
		 */
		static lift(range: undefined | null): null;
		static lift(range: IRange): Range;
		/**
		 * Test if `obj` is an `IRange`.
		 */
		static isIRange(obj: any): obj is IRange;
		/**
		 * Test if the two ranges are touching in any way.
		 */
		static areIntersectingOrTouching(a: IRange, b: IRange): boolean;
		/**
		 * Test if the two ranges are intersecting. If the ranges are touching it returns true.
		 */
		static areIntersecting(a: IRange, b: IRange): boolean;
		/**
		 * A function that compares ranges, useful for sorting ranges
		 * It will first compare ranges on the startPosition and then on the endPosition
		 */
		static compareRangesUsingStarts(a: IRange | null | undefined, b: IRange | null | undefined): number;
		/**
		 * A function that compares ranges, useful for sorting ranges
		 * It will first compare ranges on the endPosition and then on the startPosition
		 */
		static compareRangesUsingEnds(a: IRange, b: IRange): number;
		/**
		 * Test if the range spans multiple lines.
		 */
		static spansMultipleLines(range: IRange): boolean;
	}

	/**
	 * A selection in the editor.
	 * The selection is a range that has an orientation.
	 */
	export interface ISelection {
		/**
		 * The line number on which the selection has started.
		 */
		readonly selectionStartLineNumber: number;
		/**
		 * The column on `selectionStartLineNumber` where the selection has started.
		 */
		readonly selectionStartColumn: number;
		/**
		 * The line number on which the selection has ended.
		 */
		readonly positionLineNumber: number;
		/**
		 * The column on `positionLineNumber` where the selection has ended.
		 */
		readonly positionColumn: number;
	}

	/**
	 * A selection in the editor.
	 * The selection is a range that has an orientation.
	 */
	export class Selection extends Range {
		/**
		 * The line number on which the selection has started.
		 */
		readonly selectionStartLineNumber: number;
		/**
		 * The column on `selectionStartLineNumber` where the selection has started.
		 */
		readonly selectionStartColumn: number;
		/**
		 * The line number on which the selection has ended.
		 */
		readonly positionLineNumber: number;
		/**
		 * The column on `positionLineNumber` where the selection has ended.
		 */
		readonly positionColumn: number;
		constructor(selectionStartLineNumber: number, selectionStartColumn: number, positionLineNumber: number, positionColumn: number);
		/**
		 * Transform to a human-readable representation.
		 */
		toString(): string;
		/**
		 * Test if equals other selection.
		 */
		equalsSelection(other: ISelection): boolean;
		/**
		 * Test if the two selections are equal.
		 */
		static selectionsEqual(a: ISelection, b: ISelection): boolean;
		/**
		 * Get directions (LTR or RTL).
		 */
		getDirection(): SelectionDirection;
		/**
		 * Create a new selection with a different `positionLineNumber` and `positionColumn`.
		 */
		setEndPosition(endLineNumber: number, endColumn: number): Selection;
		/**
		 * Get the position at `positionLineNumber` and `positionColumn`.
		 */
		getPosition(): Position;
		/**
		 * Create a new selection with a different `selectionStartLineNumber` and `selectionStartColumn`.
		 */
		setStartPosition(startLineNumber: number, startColumn: number): Selection;
		/**
		 * Create a `Selection` from one or two positions
		 */
		static fromPositions(start: IPosition, end?: IPosition): Selection;
		/**
		 * Create a `Selection` from an `ISelection`.
		 */
		static liftSelection(sel: ISelection): Selection;
		/**
		 * `a` equals `b`.
		 */
		static selectionsArrEqual(a: ISelection[], b: ISelection[]): boolean;
		/**
		 * Test if `obj` is an `ISelection`.
		 */
		static isISelection(obj: any): obj is ISelection;
		/**
		 * Create with a direction.
		 */
		static createWithDirection(startLineNumber: number, startColumn: number, endLineNumber: number, endColumn: number, direction: SelectionDirection): Selection;
	}

	/**
	 * The direction of a selection.
	 */
	export enum SelectionDirection {
		/**
		 * The selection starts above where it ends.
		 */
		LTR = 0,
		/**
		 * The selection starts below where it ends.
		 */
		RTL = 1
	}

	export class Token {
		_tokenBrand: void;
		readonly offset: number;
		readonly type: string;
		readonly language: string;
		constructor(offset: number, type: string, language: string);
		toString(): string;
	}
}

declare namespace monaco.editor {

	export interface IDiffNavigator {
		canNavigate(): boolean;
		next(): void;
		previous(): void;
		dispose(): void;
	}

	/**
	 * Create a new editor under `domElement`.
	 * `domElement` should be empty (not contain other dom nodes).
	 * The editor will read the size of `domElement`.
	 */
	export function create(domElement: HTMLElement, options?: IStandaloneEditorConstructionOptions, override?: IEditorOverrideServices): IStandaloneCodeEditor;

	/**
	 * Emitted when an editor is created.
	 * Creating a diff editor might cause this listener to be invoked with the two editors.
	 * @event
	 */
	export function onDidCreateEditor(listener: (codeEditor: ICodeEditor) => void): IDisposable;

	/**
	 * Create a new diff editor under `domElement`.
	 * `domElement` should be empty (not contain other dom nodes).
	 * The editor will read the size of `domElement`.
	 */
	export function createDiffEditor(domElement: HTMLElement, options?: IDiffEditorConstructionOptions, override?: IEditorOverrideServices): IStandaloneDiffEditor;

	export interface IDiffNavigatorOptions {
		readonly followsCaret?: boolean;
		readonly ignoreCharChanges?: boolean;
		readonly alwaysRevealFirst?: boolean;
	}

	export function createDiffNavigator(diffEditor: IStandaloneDiffEditor, opts?: IDiffNavigatorOptions): IDiffNavigator;

	/**
	 * Create a new editor model.
	 * You can specify the language that should be set for this model or let the language be inferred from the `uri`.
	 */
	export function createModel(value: string, language?: string, uri?: Uri): ITextModel;

	/**
	 * Change the language for a model.
	 */
	export function setModelLanguage(model: ITextModel, languageId: string): void;

	/**
	 * Set the markers for a model.
	 */
	export function setModelMarkers(model: ITextModel, owner: string, markers: IMarkerData[]): void;

	/**
	 * Get markers for owner and/or resource
	 *
	 * @returns list of markers
	 */
	export function getModelMarkers(filter: {
		owner?: string;
		resource?: Uri;
		take?: number;
	}): IMarker[];

	/**
	 * Get the model that has `uri` if it exists.
	 */
	export function getModel(uri: Uri): ITextModel | null;

	/**
	 * Get all the created models.
	 */
	export function getModels(): ITextModel[];

	/**
	 * Emitted when a model is created.
	 * @event
	 */
	export function onDidCreateModel(listener: (model: ITextModel) => void): IDisposable;

	/**
	 * Emitted right before a model is disposed.
	 * @event
	 */
	export function onWillDisposeModel(listener: (model: ITextModel) => void): IDisposable;

	/**
	 * Emitted when a different language is set to a model.
	 * @event
	 */
	export function onDidChangeModelLanguage(listener: (e: {
		readonly model: ITextModel;
		readonly oldLanguage: string;
	}) => void): IDisposable;

	/**
	 * Create a new web worker that has model syncing capabilities built in.
	 * Specify an AMD module to load that will `create` an object that will be proxied.
	 */
	export function createWebWorker<T>(opts: IWebWorkerOptions): MonacoWebWorker<T>;

	/**
	 * Colorize the contents of `domNode` using attribute `data-lang`.
	 */
	export function colorizeElement(domNode: HTMLElement, options: IColorizerElementOptions): Promise<void>;

	/**
	 * Colorize `text` using language `languageId`.
	 */
	export function colorize(text: string, languageId: string, options: IColorizerOptions): Promise<string>;

	/**
	 * Colorize a line in a model.
	 */
	export function colorizeModelLine(model: ITextModel, lineNumber: number, tabSize?: number): string;

	/**
	 * Tokenize `text` using language `languageId`
	 */
	export function tokenize(text: string, languageId: string): Token[][];

	/**
	 * Define a new theme or update an existing theme.
	 */
	export function defineTheme(themeName: string, themeData: IStandaloneThemeData): void;

	/**
	 * Switches to a theme.
	 */
	export function setTheme(themeName: string): void;

	/**
	 * Clears all cached font measurements and triggers re-measurement.
	 */
	export function remeasureFonts(): void;

	export type BuiltinTheme = 'vs' | 'vs-dark' | 'hc-black';

	export interface IStandaloneThemeData {
		base: BuiltinTheme;
		inherit: boolean;
		rules: ITokenThemeRule[];
		encodedTokensColors?: string[];
		colors: IColors;
	}

	export type IColors = {
		[colorId: string]: string;
	};

	export interface ITokenThemeRule {
		token: string;
		foreground?: string;
		background?: string;
		fontStyle?: string;
	}

	/**
	 * A web worker that can provide a proxy to an arbitrary file.
	 */
	export interface MonacoWebWorker<T> {
		/**
		 * Terminate the web worker, thus invalidating the returned proxy.
		 */
		dispose(): void;
		/**
		 * Get a proxy to the arbitrary loaded code.
		 */
		getProxy(): Promise<T>;
		/**
		 * Synchronize (send) the models at `resources` to the web worker,
		 * making them available in the monaco.worker.getMirrorModels().
		 */
		withSyncedResources(resources: Uri[]): Promise<T>;
	}

	export interface IWebWorkerOptions {
		/**
		 * The AMD moduleId to load.
		 * It should export a function `create` that should return the exported proxy.
		 */
		moduleId: string;
		/**
		 * The data to send over when calling create on the module.
		 */
		createData?: any;
		/**
		 * A label to be used to identify the web worker for debugging purposes.
		 */
		label?: string;
		/**
		 * An object that can be used by the web worker to make calls back to the main thread.
		 */
		host?: any;
		/**
		 * Keep idle models.
		 * Defaults to false, which means that idle models will stop syncing after a while.
		 */
		keepIdleModels?: boolean;
	}

	/**
	 * Description of an action contribution
	 */
	export interface IActionDescriptor {
		/**
		 * An unique identifier of the contributed action.
		 */
		id: string;
		/**
		 * A label of the action that will be presented to the user.
		 */
		label: string;
		/**
		 * Precondition rule.
		 */
		precondition?: string;
		/**
		 * An array of keybindings for the action.
		 */
		keybindings?: number[];
		/**
		 * The keybinding rule (condition on top of precondition).
		 */
		keybindingContext?: string;
		/**
		 * Control if the action should show up in the context menu and where.
		 * The context menu of the editor has these default:
		 *   navigation - The navigation group comes first in all cases.
		 *   1_modification - This group comes next and contains commands that modify your code.
		 *   9_cutcopypaste - The last default group with the basic editing commands.
		 * You can also create your own group.
		 * Defaults to null (don't show in context menu).
		 */
		contextMenuGroupId?: string;
		/**
		 * Control the order in the context menu group.
		 */
		contextMenuOrder?: number;
		/**
		 * Method that will be executed when the action is triggered.
		 * @param editor The editor instance is passed in as a convenience
		 */
		run(editor: ICodeEditor, ...args: any[]): void | Promise<void>;
	}

	/**
	 * Options which apply for all editors.
	 */
	export interface IGlobalEditorOptions {
		/**
		 * The number of spaces a tab is equal to.
		 * This setting is overridden based on the file contents when `detectIndentation` is on.
		 * Defaults to 4.
		 */
		tabSize?: number;
		/**
		 * Insert spaces when pressing `Tab`.
		 * This setting is overridden based on the file contents when `detectIndentation` is on.
		 * Defaults to true.
		 */
		insertSpaces?: boolean;
		/**
		 * Controls whether `tabSize` and `insertSpaces` will be automatically detected when a file is opened based on the file contents.
		 * Defaults to true.
		 */
		detectIndentation?: boolean;
		/**
		 * Remove trailing auto inserted whitespace.
		 * Defaults to true.
		 */
		trimAutoWhitespace?: boolean;
		/**
		 * Special handling for large files to disable certain memory intensive features.
		 * Defaults to true.
		 */
		largeFileOptimizations?: boolean;
		/**
		 * Controls whether completions should be computed based on words in the document.
		 * Defaults to true.
		 */
		wordBasedSuggestions?: boolean;
		/**
		 * Controls whether word based completions should be included from opened documents of the same language or any language.
		 */
		wordBasedSuggestionsOnlySameLanguage?: boolean;
		/**
		 * Controls whether the semanticHighlighting is shown for the languages that support it.
		 * true: semanticHighlighting is enabled for all themes
		 * false: semanticHighlighting is disabled for all themes
		 * 'configuredByTheme': semanticHighlighting is controlled by the current color theme's semanticHighlighting setting.
		 * Defaults to 'byTheme'.
		 */
		'semanticHighlighting.enabled'?: true | false | 'configuredByTheme';
		/**
		 * Keep peek editors open even when double clicking their content or when hitting `Escape`.
		 * Defaults to false.
		 */
		stablePeek?: boolean;
		/**
		 * Lines above this length will not be tokenized for performance reasons.
		 * Defaults to 20000.
		 */
		maxTokenizationLineLength?: number;
		/**
		 * Theme to be used for rendering.
		 * The current out-of-the-box available themes are: 'vs' (default), 'vs-dark', 'hc-black'.
		 * You can create custom themes via `monaco.editor.defineTheme`.
		 * To switch a theme, use `monaco.editor.setTheme`
		 */
		theme?: string;
	}

	/**
	 * The options to create an editor.
	 */
	export interface IStandaloneEditorConstructionOptions extends IEditorConstructionOptions, IGlobalEditorOptions {
		/**
		 * The initial model associated with this code editor.
		 */
		model?: ITextModel | null;
		/**
		 * The initial value of the auto created model in the editor.
		 * To not create automatically a model, use `model: null`.
		 */
		value?: string;
		/**
		 * The initial language of the auto created model in the editor.
		 * To not create automatically a model, use `model: null`.
		 */
		language?: string;
		/**
		 * Initial theme to be used for rendering.
		 * The current out-of-the-box available themes are: 'vs' (default), 'vs-dark', 'hc-black'.
		 * You can create custom themes via `monaco.editor.defineTheme`.
		 * To switch a theme, use `monaco.editor.setTheme`
		 */
		theme?: string;
		/**
		 * An URL to open when Ctrl+H (Windows and Linux) or Cmd+H (OSX) is pressed in
		 * the accessibility help dialog in the editor.
		 *
		 * Defaults to "https://go.microsoft.com/fwlink/?linkid=852450"
		 */
		accessibilityHelpUrl?: string;
	}

	/**
	 * The options to create a diff editor.
	 */
	export interface IDiffEditorConstructionOptions extends IDiffEditorOptions {
		/**
		 * Initial theme to be used for rendering.
		 * The current out-of-the-box available themes are: 'vs' (default), 'vs-dark', 'hc-black'.
		 * You can create custom themes via `monaco.editor.defineTheme`.
		 * To switch a theme, use `monaco.editor.setTheme`
		 */
		theme?: string;
	}

	export interface IStandaloneCodeEditor extends ICodeEditor {
		updateOptions(newOptions: IEditorOptions & IGlobalEditorOptions): void;
		addCommand(keybinding: number, handler: ICommandHandler, context?: string): string | null;
		createContextKey<T>(key: string, defaultValue: T): IContextKey<T>;
		addAction(descriptor: IActionDescriptor): IDisposable;
	}

	export interface IStandaloneDiffEditor extends IDiffEditor {
		addCommand(keybinding: number, handler: ICommandHandler, context?: string): string | null;
		createContextKey<T>(key: string, defaultValue: T): IContextKey<T>;
		addAction(descriptor: IActionDescriptor): IDisposable;
		getOriginalEditor(): IStandaloneCodeEditor;
		getModifiedEditor(): IStandaloneCodeEditor;
	}
	export interface ICommandHandler {
		(...args: any[]): void;
	}

	export interface IContextKey<T> {
		set(value: T): void;
		reset(): void;
		get(): T | undefined;
	}

	export interface IEditorOverrideServices {
		[index: string]: any;
	}

	export interface IMarker {
		owner: string;
		resource: Uri;
		severity: MarkerSeverity;
		code?: string | {
			value: string;
			target: Uri;
		};
		message: string;
		source?: string;
		startLineNumber: number;
		startColumn: number;
		endLineNumber: number;
		endColumn: number;
		relatedInformation?: IRelatedInformation[];
		tags?: MarkerTag[];
	}

	/**
	 * A structure defining a problem/warning/etc.
	 */
	export interface IMarkerData {
		code?: string | {
			value: string;
			target: Uri;
		};
		severity: MarkerSeverity;
		message: string;
		source?: string;
		startLineNumber: number;
		startColumn: number;
		endLineNumber: number;
		endColumn: number;
		relatedInformation?: IRelatedInformation[];
		tags?: MarkerTag[];
	}

	/**
	 *
	 */
	export interface IRelatedInformation {
		resource: Uri;
		message: string;
		startLineNumber: number;
		startColumn: number;
		endLineNumber: number;
		endColumn: number;
	}

	export interface IColorizerOptions {
		tabSize?: number;
	}

	export interface IColorizerElementOptions extends IColorizerOptions {
		theme?: string;
		mimeType?: string;
	}

	export enum ScrollbarVisibility {
		Auto = 1,
		Hidden = 2,
		Visible = 3
	}

	export interface ThemeColor {
		id: string;
	}

	/**
	 * Vertical Lane in the overview ruler of the editor.
	 */
	export enum OverviewRulerLane {
		Left = 1,
		Center = 2,
		Right = 4,
		Full = 7
	}

	/**
	 * Position in the minimap to render the decoration.
	 */
	export enum MinimapPosition {
		Inline = 1,
		Gutter = 2
	}

	export interface IDecorationOptions {
		/**
		 * CSS color to render.
		 * e.g.: rgba(100, 100, 100, 0.5) or a color from the color registry
		 */
		color: string | ThemeColor | undefined;
		/**
		 * CSS color to render.
		 * e.g.: rgba(100, 100, 100, 0.5) or a color from the color registry
		 */
		darkColor?: string | ThemeColor;
	}

	/**
	 * Options for rendering a model decoration in the overview ruler.
	 */
	export interface IModelDecorationOverviewRulerOptions extends IDecorationOptions {
		/**
		 * The position in the overview ruler.
		 */
		position: OverviewRulerLane;
	}

	/**
	 * Options for rendering a model decoration in the overview ruler.
	 */
	export interface IModelDecorationMinimapOptions extends IDecorationOptions {
		/**
		 * The position in the overview ruler.
		 */
		position: MinimapPosition;
	}

	/**
	 * Options for a model decoration.
	 */
	export interface IModelDecorationOptions {
		/**
		 * Customize the growing behavior of the decoration when typing at the edges of the decoration.
		 * Defaults to TrackedRangeStickiness.AlwaysGrowsWhenTypingAtEdges
		 */
		stickiness?: TrackedRangeStickiness;
		/**
		 * CSS class name describing the decoration.
		 */
		className?: string | null;
		/**
		 * Message to be rendered when hovering over the glyph margin decoration.
		 */
		glyphMarginHoverMessage?: IMarkdownString | IMarkdownString[] | null;
		/**
		 * Array of MarkdownString to render as the decoration message.
		 */
		hoverMessage?: IMarkdownString | IMarkdownString[] | null;
		/**
		 * Should the decoration expand to encompass a whole line.
		 */
		isWholeLine?: boolean;
		/**
		 * Specifies the stack order of a decoration.
		 * A decoration with greater stack order is always in front of a decoration with a lower stack order.
		 */
		zIndex?: number;
		/**
		 * If set, render this decoration in the overview ruler.
		 */
		overviewRuler?: IModelDecorationOverviewRulerOptions | null;
		/**
		 * If set, render this decoration in the minimap.
		 */
		minimap?: IModelDecorationMinimapOptions | null;
		/**
		 * If set, the decoration will be rendered in the glyph margin with this CSS class name.
		 */
		glyphMarginClassName?: string | null;
		/**
		 * If set, the decoration will be rendered in the lines decorations with this CSS class name.
		 */
		linesDecorationsClassName?: string | null;
		/**
		 * If set, the decoration will be rendered in the lines decorations with this CSS class name, but only for the first line in case of line wrapping.
		 */
		firstLineDecorationClassName?: string | null;
		/**
		 * If set, the decoration will be rendered in the margin (covering its full width) with this CSS class name.
		 */
		marginClassName?: string | null;
		/**
		 * If set, the decoration will be rendered inline with the text with this CSS class name.
		 * Please use this only for CSS rules that must impact the text. For example, use `className`
		 * to have a background color decoration.
		 */
		inlineClassName?: string | null;
		/**
		 * If there is an `inlineClassName` which affects letter spacing.
		 */
		inlineClassNameAffectsLetterSpacing?: boolean;
		/**
		 * If set, the decoration will be rendered before the text with this CSS class name.
		 */
		beforeContentClassName?: string | null;
		/**
		 * If set, the decoration will be rendered after the text with this CSS class name.
		 */
		afterContentClassName?: string | null;
	}

	/**
	 * New model decorations.
	 */
	export interface IModelDeltaDecoration {
		/**
		 * Range that this decoration covers.
		 */
		range: IRange;
		/**
		 * Options associated with this decoration.
		 */
		options: IModelDecorationOptions;
	}

	/**
	 * A decoration in the model.
	 */
	export interface IModelDecoration {
		/**
		 * Identifier for a decoration.
		 */
		readonly id: string;
		/**
		 * Identifier for a decoration's owner.
		 */
		readonly ownerId: number;
		/**
		 * Range that this decoration covers.
		 */
		readonly range: Range;
		/**
		 * Options associated with this decoration.
		 */
		readonly options: IModelDecorationOptions;
	}

	/**
	 * Word inside a model.
	 */
	export interface IWordAtPosition {
		/**
		 * The word.
		 */
		readonly word: string;
		/**
		 * The column where the word starts.
		 */
		readonly startColumn: number;
		/**
		 * The column where the word ends.
		 */
		readonly endColumn: number;
	}

	/**
	 * End of line character preference.
	 */
	export enum EndOfLinePreference {
		/**
		 * Use the end of line character identified in the text buffer.
		 */
		TextDefined = 0,
		/**
		 * Use line feed (\n) as the end of line character.
		 */
		LF = 1,
		/**
		 * Use carriage return and line feed (\r\n) as the end of line character.
		 */
		CRLF = 2
	}

	/**
	 * The default end of line to use when instantiating models.
	 */
	export enum DefaultEndOfLine {
		/**
		 * Use line feed (\n) as the end of line character.
		 */
		LF = 1,
		/**
		 * Use carriage return and line feed (\r\n) as the end of line character.
		 */
		CRLF = 2
	}

	/**
	 * End of line character preference.
	 */
	export enum EndOfLineSequence {
		/**
		 * Use line feed (\n) as the end of line character.
		 */
		LF = 0,
		/**
		 * Use carriage return and line feed (\r\n) as the end of line character.
		 */
		CRLF = 1
	}

	/**
	 * A single edit operation, that acts as a simple replace.
	 * i.e. Replace text at `range` with `text` in model.
	 */
	export interface ISingleEditOperation {
		/**
		 * The range to replace. This can be empty to emulate a simple insert.
		 */
		range: IRange;
		/**
		 * The text to replace with. This can be null to emulate a simple delete.
		 */
		text: string | null;
		/**
		 * This indicates that this operation has "insert" semantics.
		 * i.e. forceMoveMarkers = true => if `range` is collapsed, all markers at the position will be moved.
		 */
		forceMoveMarkers?: boolean;
	}

	/**
	 * A single edit operation, that has an identifier.
	 */
	export interface IIdentifiedSingleEditOperation {
		/**
		 * The range to replace. This can be empty to emulate a simple insert.
		 */
		range: IRange;
		/**
		 * The text to replace with. This can be null to emulate a simple delete.
		 */
		text: string | null;
		/**
		 * This indicates that this operation has "insert" semantics.
		 * i.e. forceMoveMarkers = true => if `range` is collapsed, all markers at the position will be moved.
		 */
		forceMoveMarkers?: boolean;
	}

	export interface IValidEditOperation {
		/**
		 * The range to replace. This can be empty to emulate a simple insert.
		 */
		range: Range;
		/**
		 * The text to replace with. This can be empty to emulate a simple delete.
		 */
		text: string;
	}

	/**
	 * A callback that can compute the cursor state after applying a series of edit operations.
	 */
	export interface ICursorStateComputer {
		/**
		 * A callback that can compute the resulting cursors state after some edit operations have been executed.
		 */
		(inverseEditOperations: IValidEditOperation[]): Selection[] | null;
	}

	export class TextModelResolvedOptions {
		_textModelResolvedOptionsBrand: void;
		readonly tabSize: number;
		readonly indentSize: number;
		readonly insertSpaces: boolean;
		readonly defaultEOL: DefaultEndOfLine;
		readonly trimAutoWhitespace: boolean;
	}

	export interface ITextModelUpdateOptions {
		tabSize?: number;
		indentSize?: number;
		insertSpaces?: boolean;
		trimAutoWhitespace?: boolean;
	}

	export class FindMatch {
		_findMatchBrand: void;
		readonly range: Range;
		readonly matches: string[] | null;
	}

	/**
	 * Describes the behavior of decorations when typing/editing near their edges.
	 * Note: Please do not edit the values, as they very carefully match `DecorationRangeBehavior`
	 */
	export enum TrackedRangeStickiness {
		AlwaysGrowsWhenTypingAtEdges = 0,
		NeverGrowsWhenTypingAtEdges = 1,
		GrowsOnlyWhenTypingBefore = 2,
		GrowsOnlyWhenTypingAfter = 3
	}

	/**
	 * A model.
	 */
	export interface ITextModel {
		/**
		 * Gets the resource associated with this editor model.
		 */
		readonly uri: Uri;
		/**
		 * A unique identifier associated with this model.
		 */
		readonly id: string;
		/**
		 * Get the resolved options for this model.
		 */
		getOptions(): TextModelResolvedOptions;
		/**
		 * Get the current version id of the model.
		 * Anytime a change happens to the model (even undo/redo),
		 * the version id is incremented.
		 */
		getVersionId(): number;
		/**
		 * Get the alternative version id of the model.
		 * This alternative version id is not always incremented,
		 * it will return the same values in the case of undo-redo.
		 */
		getAlternativeVersionId(): number;
		/**
		 * Replace the entire text buffer value contained in this model.
		 */
		setValue(newValue: string): void;
		/**
		 * Get the text stored in this model.
		 * @param eol The end of line character preference. Defaults to `EndOfLinePreference.TextDefined`.
		 * @param preserverBOM Preserve a BOM character if it was detected when the model was constructed.
		 * @return The text.
		 */
		getValue(eol?: EndOfLinePreference, preserveBOM?: boolean): string;
		/**
		 * Get the length of the text stored in this model.
		 */
		getValueLength(eol?: EndOfLinePreference, preserveBOM?: boolean): number;
		/**
		 * Get the text in a certain range.
		 * @param range The range describing what text to get.
		 * @param eol The end of line character preference. This will only be used for multiline ranges. Defaults to `EndOfLinePreference.TextDefined`.
		 * @return The text.
		 */
		getValueInRange(range: IRange, eol?: EndOfLinePreference): string;
		/**
		 * Get the length of text in a certain range.
		 * @param range The range describing what text length to get.
		 * @return The text length.
		 */
		getValueLengthInRange(range: IRange): number;
		/**
		 * Get the character count of text in a certain range.
		 * @param range The range describing what text length to get.
		 */
		getCharacterCountInRange(range: IRange): number;
		/**
		 * Get the number of lines in the model.
		 */
		getLineCount(): number;
		/**
		 * Get the text for a certain line.
		 */
		getLineContent(lineNumber: number): string;
		/**
		 * Get the text length for a certain line.
		 */
		getLineLength(lineNumber: number): number;
		/**
		 * Get the text for all lines.
		 */
		getLinesContent(): string[];
		/**
		 * Get the end of line sequence predominantly used in the text buffer.
		 * @return EOL char sequence (e.g.: '\n' or '\r\n').
		 */
		getEOL(): string;
		/**
		 * Get the end of line sequence predominantly used in the text buffer.
		 */
		getEndOfLineSequence(): EndOfLineSequence;
		/**
		 * Get the minimum legal column for line at `lineNumber`
		 */
		getLineMinColumn(lineNumber: number): number;
		/**
		 * Get the maximum legal column for line at `lineNumber`
		 */
		getLineMaxColumn(lineNumber: number): number;
		/**
		 * Returns the column before the first non whitespace character for line at `lineNumber`.
		 * Returns 0 if line is empty or contains only whitespace.
		 */
		getLineFirstNonWhitespaceColumn(lineNumber: number): number;
		/**
		 * Returns the column after the last non whitespace character for line at `lineNumber`.
		 * Returns 0 if line is empty or contains only whitespace.
		 */
		getLineLastNonWhitespaceColumn(lineNumber: number): number;
		/**
		 * Create a valid position,
		 */
		validatePosition(position: IPosition): Position;
		/**
		 * Advances the given position by the given offset (negative offsets are also accepted)
		 * and returns it as a new valid position.
		 *
		 * If the offset and position are such that their combination goes beyond the beginning or
		 * end of the model, throws an exception.
		 *
		 * If the offset is such that the new position would be in the middle of a multi-byte
		 * line terminator, throws an exception.
		 */
		modifyPosition(position: IPosition, offset: number): Position;
		/**
		 * Create a valid range.
		 */
		validateRange(range: IRange): Range;
		/**
		 * Converts the position to a zero-based offset.
		 *
		 * The position will be [adjusted](#TextDocument.validatePosition).
		 *
		 * @param position A position.
		 * @return A valid zero-based offset.
		 */
		getOffsetAt(position: IPosition): number;
		/**
		 * Converts a zero-based offset to a position.
		 *
		 * @param offset A zero-based offset.
		 * @return A valid [position](#Position).
		 */
		getPositionAt(offset: number): Position;
		/**
		 * Get a range covering the entire model
		 */
		getFullModelRange(): Range;
		/**
		 * Returns if the model was disposed or not.
		 */
		isDisposed(): boolean;
		/**
		 * Search the model.
		 * @param searchString The string used to search. If it is a regular expression, set `isRegex` to true.
		 * @param searchOnlyEditableRange Limit the searching to only search inside the editable range of the model.
		 * @param isRegex Used to indicate that `searchString` is a regular expression.
		 * @param matchCase Force the matching to match lower/upper case exactly.
		 * @param wordSeparators Force the matching to match entire words only. Pass null otherwise.
		 * @param captureMatches The result will contain the captured groups.
		 * @param limitResultCount Limit the number of results
		 * @return The ranges where the matches are. It is empty if not matches have been found.
		 */
		findMatches(searchString: string, searchOnlyEditableRange: boolean, isRegex: boolean, matchCase: boolean, wordSeparators: string | null, captureMatches: boolean, limitResultCount?: number): FindMatch[];
		/**
		 * Search the model.
		 * @param searchString The string used to search. If it is a regular expression, set `isRegex` to true.
		 * @param searchScope Limit the searching to only search inside these ranges.
		 * @param isRegex Used to indicate that `searchString` is a regular expression.
		 * @param matchCase Force the matching to match lower/upper case exactly.
		 * @param wordSeparators Force the matching to match entire words only. Pass null otherwise.
		 * @param captureMatches The result will contain the captured groups.
		 * @param limitResultCount Limit the number of results
		 * @return The ranges where the matches are. It is empty if no matches have been found.
		 */
		findMatches(searchString: string, searchScope: IRange | IRange[], isRegex: boolean, matchCase: boolean, wordSeparators: string | null, captureMatches: boolean, limitResultCount?: number): FindMatch[];
		/**
		 * Search the model for the next match. Loops to the beginning of the model if needed.
		 * @param searchString The string used to search. If it is a regular expression, set `isRegex` to true.
		 * @param searchStart Start the searching at the specified position.
		 * @param isRegex Used to indicate that `searchString` is a regular expression.
		 * @param matchCase Force the matching to match lower/upper case exactly.
		 * @param wordSeparators Force the matching to match entire words only. Pass null otherwise.
		 * @param captureMatches The result will contain the captured groups.
		 * @return The range where the next match is. It is null if no next match has been found.
		 */
		findNextMatch(searchString: string, searchStart: IPosition, isRegex: boolean, matchCase: boolean, wordSeparators: string | null, captureMatches: boolean): FindMatch | null;
		/**
		 * Search the model for the previous match. Loops to the end of the model if needed.
		 * @param searchString The string used to search. If it is a regular expression, set `isRegex` to true.
		 * @param searchStart Start the searching at the specified position.
		 * @param isRegex Used to indicate that `searchString` is a regular expression.
		 * @param matchCase Force the matching to match lower/upper case exactly.
		 * @param wordSeparators Force the matching to match entire words only. Pass null otherwise.
		 * @param captureMatches The result will contain the captured groups.
		 * @return The range where the previous match is. It is null if no previous match has been found.
		 */
		findPreviousMatch(searchString: string, searchStart: IPosition, isRegex: boolean, matchCase: boolean, wordSeparators: string | null, captureMatches: boolean): FindMatch | null;
		/**
		 * Get the language associated with this model.
		 */
		getModeId(): string;
		/**
		 * Get the word under or besides `position`.
		 * @param position The position to look for a word.
		 * @return The word under or besides `position`. Might be null.
		 */
		getWordAtPosition(position: IPosition): IWordAtPosition | null;
		/**
		 * Get the word under or besides `position` trimmed to `position`.column
		 * @param position The position to look for a word.
		 * @return The word under or besides `position`. Will never be null.
		 */
		getWordUntilPosition(position: IPosition): IWordAtPosition;
		/**
		 * Perform a minimum amount of operations, in order to transform the decorations
		 * identified by `oldDecorations` to the decorations described by `newDecorations`
		 * and returns the new identifiers associated with the resulting decorations.
		 *
		 * @param oldDecorations Array containing previous decorations identifiers.
		 * @param newDecorations Array describing what decorations should result after the call.
		 * @param ownerId Identifies the editor id in which these decorations should appear. If no `ownerId` is provided, the decorations will appear in all editors that attach this model.
		 * @return An array containing the new decorations identifiers.
		 */
		deltaDecorations(oldDecorations: string[], newDecorations: IModelDeltaDecoration[], ownerId?: number): string[];
		/**
		 * Get the options associated with a decoration.
		 * @param id The decoration id.
		 * @return The decoration options or null if the decoration was not found.
		 */
		getDecorationOptions(id: string): IModelDecorationOptions | null;
		/**
		 * Get the range associated with a decoration.
		 * @param id The decoration id.
		 * @return The decoration range or null if the decoration was not found.
		 */
		getDecorationRange(id: string): Range | null;
		/**
		 * Gets all the decorations for the line `lineNumber` as an array.
		 * @param lineNumber The line number
		 * @param ownerId If set, it will ignore decorations belonging to other owners.
		 * @param filterOutValidation If set, it will ignore decorations specific to validation (i.e. warnings, errors).
		 * @return An array with the decorations
		 */
		getLineDecorations(lineNumber: number, ownerId?: number, filterOutValidation?: boolean): IModelDecoration[];
		/**
		 * Gets all the decorations for the lines between `startLineNumber` and `endLineNumber` as an array.
		 * @param startLineNumber The start line number
		 * @param endLineNumber The end line number
		 * @param ownerId If set, it will ignore decorations belonging to other owners.
		 * @param filterOutValidation If set, it will ignore decorations specific to validation (i.e. warnings, errors).
		 * @return An array with the decorations
		 */
		getLinesDecorations(startLineNumber: number, endLineNumber: number, ownerId?: number, filterOutValidation?: boolean): IModelDecoration[];
		/**
		 * Gets all the decorations in a range as an array. Only `startLineNumber` and `endLineNumber` from `range` are used for filtering.
		 * So for now it returns all the decorations on the same line as `range`.
		 * @param range The range to search in
		 * @param ownerId If set, it will ignore decorations belonging to other owners.
		 * @param filterOutValidation If set, it will ignore decorations specific to validation (i.e. warnings, errors).
		 * @return An array with the decorations
		 */
		getDecorationsInRange(range: IRange, ownerId?: number, filterOutValidation?: boolean): IModelDecoration[];
		/**
		 * Gets all the decorations as an array.
		 * @param ownerId If set, it will ignore decorations belonging to other owners.
		 * @param filterOutValidation If set, it will ignore decorations specific to validation (i.e. warnings, errors).
		 */
		getAllDecorations(ownerId?: number, filterOutValidation?: boolean): IModelDecoration[];
		/**
		 * Gets all the decorations that should be rendered in the overview ruler as an array.
		 * @param ownerId If set, it will ignore decorations belonging to other owners.
		 * @param filterOutValidation If set, it will ignore decorations specific to validation (i.e. warnings, errors).
		 */
		getOverviewRulerDecorations(ownerId?: number, filterOutValidation?: boolean): IModelDecoration[];
		/**
		 * Normalize a string containing whitespace according to indentation rules (converts to spaces or to tabs).
		 */
		normalizeIndentation(str: string): string;
		/**
		 * Change the options of this model.
		 */
		updateOptions(newOpts: ITextModelUpdateOptions): void;
		/**
		 * Detect the indentation options for this model from its content.
		 */
		detectIndentation(defaultInsertSpaces: boolean, defaultTabSize: number): void;
		/**
		 * Push a stack element onto the undo stack. This acts as an undo/redo point.
		 * The idea is to use `pushEditOperations` to edit the model and then to
		 * `pushStackElement` to create an undo/redo stop point.
		 */
		pushStackElement(): void;
		/**
		 * Push edit operations, basically editing the model. This is the preferred way
		 * of editing the model. The edit operations will land on the undo stack.
		 * @param beforeCursorState The cursor state before the edit operations. This cursor state will be returned when `undo` or `redo` are invoked.
		 * @param editOperations The edit operations.
		 * @param cursorStateComputer A callback that can compute the resulting cursors state after the edit operations have been executed.
		 * @return The cursor state returned by the `cursorStateComputer`.
		 */
		pushEditOperations(beforeCursorState: Selection[] | null, editOperations: IIdentifiedSingleEditOperation[], cursorStateComputer: ICursorStateComputer): Selection[] | null;
		/**
		 * Change the end of line sequence. This is the preferred way of
		 * changing the eol sequence. This will land on the undo stack.
		 */
		pushEOL(eol: EndOfLineSequence): void;
		/**
		 * Edit the model without adding the edits to the undo stack.
		 * This can have dire consequences on the undo stack! See @pushEditOperations for the preferred way.
		 * @param operations The edit operations.
		 * @return If desired, the inverse edit operations, that, when applied, will bring the model back to the previous state.
		 */
		applyEdits(operations: IIdentifiedSingleEditOperation[]): void;
		applyEdits(operations: IIdentifiedSingleEditOperation[], computeUndoEdits: false): void;
		applyEdits(operations: IIdentifiedSingleEditOperation[], computeUndoEdits: true): IValidEditOperation[];
		/**
		 * Change the end of line sequence without recording in the undo stack.
		 * This can have dire consequences on the undo stack! See @pushEOL for the preferred way.
		 */
		setEOL(eol: EndOfLineSequence): void;
		/**
		 * An event emitted when the contents of the model have changed.
		 * @event
		 */
		onDidChangeContent(listener: (e: IModelContentChangedEvent) => void): IDisposable;
		/**
		 * An event emitted when decorations of the model have changed.
		 * @event
		 */
		onDidChangeDecorations(listener: (e: IModelDecorationsChangedEvent) => void): IDisposable;
		/**
		 * An event emitted when the model options have changed.
		 * @event
		 */
		onDidChangeOptions(listener: (e: IModelOptionsChangedEvent) => void): IDisposable;
		/**
		 * An event emitted when the language associated with the model has changed.
		 * @event
		 */
		onDidChangeLanguage(listener: (e: IModelLanguageChangedEvent) => void): IDisposable;
		/**
		 * An event emitted when the language configuration associated with the model has changed.
		 * @event
		 */
		onDidChangeLanguageConfiguration(listener: (e: IModelLanguageConfigurationChangedEvent) => void): IDisposable;
		/**
		 * An event emitted right before disposing the model.
		 * @event
		 */
		onWillDispose(listener: () => void): IDisposable;
		/**
		 * Destroy this model. This will unbind the model from the mode
		 * and make all necessary clean-up to release this object to the GC.
		 */
		dispose(): void;
	}

	/**
	 * A builder and helper for edit operations for a command.
	 */
	export interface IEditOperationBuilder {
		/**
		 * Add a new edit operation (a replace operation).
		 * @param range The range to replace (delete). May be empty to represent a simple insert.
		 * @param text The text to replace with. May be null to represent a simple delete.
		 */
		addEditOperation(range: IRange, text: string | null, forceMoveMarkers?: boolean): void;
		/**
		 * Add a new edit operation (a replace operation).
		 * The inverse edits will be accessible in `ICursorStateComputerData.getInverseEditOperations()`
		 * @param range The range to replace (delete). May be empty to represent a simple insert.
		 * @param text The text to replace with. May be null to represent a simple delete.
		 */
		addTrackedEditOperation(range: IRange, text: string | null, forceMoveMarkers?: boolean): void;
		/**
		 * Track `selection` when applying edit operations.
		 * A best effort will be made to not grow/expand the selection.
		 * An empty selection will clamp to a nearby character.
		 * @param selection The selection to track.
		 * @param trackPreviousOnEmpty If set, and the selection is empty, indicates whether the selection
		 *           should clamp to the previous or the next character.
		 * @return A unique identifier.
		 */
		trackSelection(selection: Selection, trackPreviousOnEmpty?: boolean): string;
	}

	/**
	 * A helper for computing cursor state after a command.
	 */
	export interface ICursorStateComputerData {
		/**
		 * Get the inverse edit operations of the added edit operations.
		 */
		getInverseEditOperations(): IValidEditOperation[];
		/**
		 * Get a previously tracked selection.
		 * @param id The unique identifier returned by `trackSelection`.
		 * @return The selection.
		 */
		getTrackedSelection(id: string): Selection;
	}

	/**
	 * A command that modifies text / cursor state on a model.
	 */
	export interface ICommand {
		/**
		 * Get the edit operations needed to execute this command.
		 * @param model The model the command will execute on.
		 * @param builder A helper to collect the needed edit operations and to track selections.
		 */
		getEditOperations(model: ITextModel, builder: IEditOperationBuilder): void;
		/**
		 * Compute the cursor state after the edit operations were applied.
		 * @param model The model the command has executed on.
		 * @param helper A helper to get inverse edit operations and to get previously tracked selections.
		 * @return The cursor state after the command executed.
		 */
		computeCursorState(model: ITextModel, helper: ICursorStateComputerData): Selection;
	}

	/**
	 * A model for the diff editor.
	 */
	export interface IDiffEditorModel {
		/**
		 * Original model.
		 */
		original: ITextModel;
		/**
		 * Modified model.
		 */
		modified: ITextModel;
	}

	/**
	 * An event describing that an editor has had its model reset (i.e. `editor.setModel()`).
	 */
	export interface IModelChangedEvent {
		/**
		 * The `uri` of the previous model or null.
		 */
		readonly oldModelUrl: Uri | null;
		/**
		 * The `uri` of the new model or null.
		 */
		readonly newModelUrl: Uri | null;
	}

	export interface IDimension {
		width: number;
		height: number;
	}

	/**
	 * A change
	 */
	export interface IChange {
		readonly originalStartLineNumber: number;
		readonly originalEndLineNumber: number;
		readonly modifiedStartLineNumber: number;
		readonly modifiedEndLineNumber: number;
	}

	/**
	 * A character level change.
	 */
	export interface ICharChange extends IChange {
		readonly originalStartColumn: number;
		readonly originalEndColumn: number;
		readonly modifiedStartColumn: number;
		readonly modifiedEndColumn: number;
	}

	/**
	 * A line change
	 */
	export interface ILineChange extends IChange {
		readonly charChanges: ICharChange[] | undefined;
	}

	export interface IContentSizeChangedEvent {
		readonly contentWidth: number;
		readonly contentHeight: number;
		readonly contentWidthChanged: boolean;
		readonly contentHeightChanged: boolean;
	}

	export interface INewScrollPosition {
		scrollLeft?: number;
		scrollTop?: number;
	}

	export interface IEditorAction {
		readonly id: string;
		readonly label: string;
		readonly alias: string;
		isSupported(): boolean;
		run(): Promise<void>;
	}

	export type IEditorModel = ITextModel | IDiffEditorModel;

	/**
	 * A (serializable) state of the cursors.
	 */
	export interface ICursorState {
		inSelectionMode: boolean;
		selectionStart: IPosition;
		position: IPosition;
	}

	/**
	 * A (serializable) state of the view.
	 */
	export interface IViewState {
		/** written by previous versions */
		scrollTop?: number;
		/** written by previous versions */
		scrollTopWithoutViewZones?: number;
		scrollLeft: number;
		firstPosition: IPosition;
		firstPositionDeltaTop: number;
	}

	/**
	 * A (serializable) state of the code editor.
	 */
	export interface ICodeEditorViewState {
		cursorState: ICursorState[];
		viewState: IViewState;
		contributionsState: {
			[id: string]: any;
		};
	}

	/**
	 * (Serializable) View state for the diff editor.
	 */
	export interface IDiffEditorViewState {
		original: ICodeEditorViewState | null;
		modified: ICodeEditorViewState | null;
	}

	/**
	 * An editor view state.
	 */
	export type IEditorViewState = ICodeEditorViewState | IDiffEditorViewState;

	export enum ScrollType {
		Smooth = 0,
		Immediate = 1
	}

	/**
	 * An editor.
	 */
	export interface IEditor {
		/**
		 * An event emitted when the editor has been disposed.
		 * @event
		 */
		onDidDispose(listener: () => void): IDisposable;
		/**
		 * Dispose the editor.
		 */
		dispose(): void;
		/**
		 * Get a unique id for this editor instance.
		 */
		getId(): string;
		/**
		 * Get the editor type. Please see `EditorType`.
		 * This is to avoid an instanceof check
		 */
		getEditorType(): string;
		/**
		 * Update the editor's options after the editor has been created.
		 */
		updateOptions(newOptions: IEditorOptions): void;
		/**
		 * Instructs the editor to remeasure its container. This method should
		 * be called when the container of the editor gets resized.
		 *
		 * If a dimension is passed in, the passed in value will be used.
		 */
		layout(dimension?: IDimension): void;
		/**
		 * Brings browser focus to the editor text
		 */
		focus(): void;
		/**
		 * Returns true if the text inside this editor is focused (i.e. cursor is blinking).
		 */
		hasTextFocus(): boolean;
		/**
		 * Returns all actions associated with this editor.
		 */
		getSupportedActions(): IEditorAction[];
		/**
		 * Saves current view state of the editor in a serializable object.
		 */
		saveViewState(): IEditorViewState | null;
		/**
		 * Restores the view state of the editor from a serializable object generated by `saveViewState`.
		 */
		restoreViewState(state: IEditorViewState): void;
		/**
		 * Given a position, returns a column number that takes tab-widths into account.
		 */
		getVisibleColumnFromPosition(position: IPosition): number;
		/**
		 * Returns the primary position of the cursor.
		 */
		getPosition(): Position | null;
		/**
		 * Set the primary position of the cursor. This will remove any secondary cursors.
		 * @param position New primary cursor's position
		 */
		setPosition(position: IPosition): void;
		/**
		 * Scroll vertically as necessary and reveal a line.
		 */
		revealLine(lineNumber: number, scrollType?: ScrollType): void;
		/**
		 * Scroll vertically as necessary and reveal a line centered vertically.
		 */
		revealLineInCenter(lineNumber: number, scrollType?: ScrollType): void;
		/**
		 * Scroll vertically as necessary and reveal a line centered vertically only if it lies outside the viewport.
		 */
		revealLineInCenterIfOutsideViewport(lineNumber: number, scrollType?: ScrollType): void;
		/**
		 * Scroll vertically as necessary and reveal a line close to the top of the viewport,
		 * optimized for viewing a code definition.
		 */
		revealLineNearTop(lineNumber: number, scrollType?: ScrollType): void;
		/**
		 * Scroll vertically or horizontally as necessary and reveal a position.
		 */
		revealPosition(position: IPosition, scrollType?: ScrollType): void;
		/**
		 * Scroll vertically or horizontally as necessary and reveal a position centered vertically.
		 */
		revealPositionInCenter(position: IPosition, scrollType?: ScrollType): void;
		/**
		 * Scroll vertically or horizontally as necessary and reveal a position centered vertically only if it lies outside the viewport.
		 */
		revealPositionInCenterIfOutsideViewport(position: IPosition, scrollType?: ScrollType): void;
		/**
		 * Scroll vertically or horizontally as necessary and reveal a position close to the top of the viewport,
		 * optimized for viewing a code definition.
		 */
		revealPositionNearTop(position: IPosition, scrollType?: ScrollType): void;
		/**
		 * Returns the primary selection of the editor.
		 */
		getSelection(): Selection | null;
		/**
		 * Returns all the selections of the editor.
		 */
		getSelections(): Selection[] | null;
		/**
		 * Set the primary selection of the editor. This will remove any secondary cursors.
		 * @param selection The new selection
		 */
		setSelection(selection: IRange): void;
		/**
		 * Set the primary selection of the editor. This will remove any secondary cursors.
		 * @param selection The new selection
		 */
		setSelection(selection: Range): void;
		/**
		 * Set the primary selection of the editor. This will remove any secondary cursors.
		 * @param selection The new selection
		 */
		setSelection(selection: ISelection): void;
		/**
		 * Set the primary selection of the editor. This will remove any secondary cursors.
		 * @param selection The new selection
		 */
		setSelection(selection: Selection): void;
		/**
		 * Set the selections for all the cursors of the editor.
		 * Cursors will be removed or added, as necessary.
		 */
		setSelections(selections: readonly ISelection[]): void;
		/**
		 * Scroll vertically as necessary and reveal lines.
		 */
		revealLines(startLineNumber: number, endLineNumber: number, scrollType?: ScrollType): void;
		/**
		 * Scroll vertically as necessary and reveal lines centered vertically.
		 */
		revealLinesInCenter(lineNumber: number, endLineNumber: number, scrollType?: ScrollType): void;
		/**
		 * Scroll vertically as necessary and reveal lines centered vertically only if it lies outside the viewport.
		 */
		revealLinesInCenterIfOutsideViewport(lineNumber: number, endLineNumber: number, scrollType?: ScrollType): void;
		/**
		 * Scroll vertically as necessary and reveal lines close to the top of the viewport,
		 * optimized for viewing a code definition.
		 */
		revealLinesNearTop(lineNumber: number, endLineNumber: number, scrollType?: ScrollType): void;
		/**
		 * Scroll vertically or horizontally as necessary and reveal a range.
		 */
		revealRange(range: IRange, scrollType?: ScrollType): void;
		/**
		 * Scroll vertically or horizontally as necessary and reveal a range centered vertically.
		 */
		revealRangeInCenter(range: IRange, scrollType?: ScrollType): void;
		/**
		 * Scroll vertically or horizontally as necessary and reveal a range at the top of the viewport.
		 */
		revealRangeAtTop(range: IRange, scrollType?: ScrollType): void;
		/**
		 * Scroll vertically or horizontally as necessary and reveal a range centered vertically only if it lies outside the viewport.
		 */
		revealRangeInCenterIfOutsideViewport(range: IRange, scrollType?: ScrollType): void;
		/**
		 * Scroll vertically or horizontally as necessary and reveal a range close to the top of the viewport,
		 * optimized for viewing a code definition.
		 */
		revealRangeNearTop(range: IRange, scrollType?: ScrollType): void;
		/**
		 * Scroll vertically or horizontally as necessary and reveal a range close to the top of the viewport,
		 * optimized for viewing a code definition. Only if it lies outside the viewport.
		 */
		revealRangeNearTopIfOutsideViewport(range: IRange, scrollType?: ScrollType): void;
		/**
		 * Directly trigger a handler or an editor action.
		 * @param source The source of the call.
		 * @param handlerId The id of the handler or the id of a contribution.
		 * @param payload Extra data to be sent to the handler.
		 */
		trigger(source: string | null | undefined, handlerId: string, payload: any): void;
		/**
		 * Gets the current model attached to this editor.
		 */
		getModel(): IEditorModel | null;
		/**
		 * Sets the current model attached to this editor.
		 * If the previous model was created by the editor via the value key in the options
		 * literal object, it will be destroyed. Otherwise, if the previous model was set
		 * via setModel, or the model key in the options literal object, the previous model
		 * will not be destroyed.
		 * It is safe to call setModel(null) to simply detach the current model from the editor.
		 */
		setModel(model: IEditorModel | null): void;
	}

	/**
	 * An editor contribution that gets created every time a new editor gets created and gets disposed when the editor gets disposed.
	 */
	export interface IEditorContribution {
		/**
		 * Dispose this contribution.
		 */
		dispose(): void;
		/**
		 * Store view state.
		 */
		saveViewState?(): any;
		/**
		 * Restore view state.
		 */
		restoreViewState?(state: any): void;
	}

	/**
	 * The type of the `IEditor`.
	 */
	export const EditorType: {
		ICodeEditor: string;
		IDiffEditor: string;
	};

	/**
	 * An event describing that the current mode associated with a model has changed.
	 */
	export interface IModelLanguageChangedEvent {
		/**
		 * Previous language
		 */
		readonly oldLanguage: string;
		/**
		 * New language
		 */
		readonly newLanguage: string;
	}

	/**
	 * An event describing that the language configuration associated with a model has changed.
	 */
	export interface IModelLanguageConfigurationChangedEvent {
	}

	export interface IModelContentChange {
		/**
		 * The range that got replaced.
		 */
		readonly range: IRange;
		/**
		 * The offset of the range that got replaced.
		 */
		readonly rangeOffset: number;
		/**
		 * The length of the range that got replaced.
		 */
		readonly rangeLength: number;
		/**
		 * The new text for the range.
		 */
		readonly text: string;
	}

	/**
	 * An event describing a change in the text of a model.
	 */
	export interface IModelContentChangedEvent {
		readonly changes: IModelContentChange[];
		/**
		 * The (new) end-of-line character.
		 */
		readonly eol: string;
		/**
		 * The new version id the model has transitioned to.
		 */
		readonly versionId: number;
		/**
		 * Flag that indicates that this event was generated while undoing.
		 */
		readonly isUndoing: boolean;
		/**
		 * Flag that indicates that this event was generated while redoing.
		 */
		readonly isRedoing: boolean;
		/**
		 * Flag that indicates that all decorations were lost with this edit.
		 * The model has been reset to a new value.
		 */
		readonly isFlush: boolean;
	}

	/**
	 * An event describing that model decorations have changed.
	 */
	export interface IModelDecorationsChangedEvent {
		readonly affectsMinimap: boolean;
		readonly affectsOverviewRuler: boolean;
	}

	export interface IModelOptionsChangedEvent {
		readonly tabSize: boolean;
		readonly indentSize: boolean;
		readonly insertSpaces: boolean;
		readonly trimAutoWhitespace: boolean;
	}

	/**
	 * Describes the reason the cursor has changed its position.
	 */
	export enum CursorChangeReason {
		/**
		 * Unknown or not set.
		 */
		NotSet = 0,
		/**
		 * A `model.setValue()` was called.
		 */
		ContentFlush = 1,
		/**
		 * The `model` has been changed outside of this cursor and the cursor recovers its position from associated markers.
		 */
		RecoverFromMarkers = 2,
		/**
		 * There was an explicit user gesture.
		 */
		Explicit = 3,
		/**
		 * There was a Paste.
		 */
		Paste = 4,
		/**
		 * There was an Undo.
		 */
		Undo = 5,
		/**
		 * There was a Redo.
		 */
		Redo = 6
	}

	/**
	 * An event describing that the cursor position has changed.
	 */
	export interface ICursorPositionChangedEvent {
		/**
		 * Primary cursor's position.
		 */
		readonly position: Position;
		/**
		 * Secondary cursors' position.
		 */
		readonly secondaryPositions: Position[];
		/**
		 * Reason.
		 */
		readonly reason: CursorChangeReason;
		/**
		 * Source of the call that caused the event.
		 */
		readonly source: string;
	}

	/**
	 * An event describing that the cursor selection has changed.
	 */
	export interface ICursorSelectionChangedEvent {
		/**
		 * The primary selection.
		 */
		readonly selection: Selection;
		/**
		 * The secondary selections.
		 */
		readonly secondarySelections: Selection[];
		/**
		 * The model version id.
		 */
		readonly modelVersionId: number;
		/**
		 * The old selections.
		 */
		readonly oldSelections: Selection[] | null;
		/**
		 * The model version id the that `oldSelections` refer to.
		 */
		readonly oldModelVersionId: number;
		/**
		 * Source of the call that caused the event.
		 */
		readonly source: string;
		/**
		 * Reason.
		 */
		readonly reason: CursorChangeReason;
	}

	export enum AccessibilitySupport {
		/**
		 * This should be the browser case where it is not known if a screen reader is attached or no.
		 */
		Unknown = 0,
		Disabled = 1,
		Enabled = 2
	}

	/**
	 * Configuration options for auto closing quotes and brackets
	 */
	export type EditorAutoClosingStrategy = 'always' | 'languageDefined' | 'beforeWhitespace' | 'never';

	/**
	 * Configuration options for auto wrapping quotes and brackets
	 */
	export type EditorAutoSurroundStrategy = 'languageDefined' | 'quotes' | 'brackets' | 'never';

	/**
	 * Configuration options for typing over closing quotes or brackets
	 */
	export type EditorAutoClosingOvertypeStrategy = 'always' | 'auto' | 'never';

	/**
	 * Configuration options for auto indentation in the editor
	 */
	export enum EditorAutoIndentStrategy {
		None = 0,
		Keep = 1,
		Brackets = 2,
		Advanced = 3,
		Full = 4
	}

	/**
	 * Configuration options for the editor.
	 */
	export interface IEditorOptions {
		/**
		 * This editor is used inside a diff editor.
		 */
		inDiffEditor?: boolean;
		/**
		 * The aria label for the editor's textarea (when it is focused).
		 */
		ariaLabel?: string;
		/**
		 * The `tabindex` property of the editor's textarea
		 */
		tabIndex?: number;
		/**
		 * Render vertical lines at the specified columns.
		 * Defaults to empty array.
		 */
		rulers?: (number | IRulerOption)[];
		/**
		 * A string containing the word separators used when doing word navigation.
		 * Defaults to `~!@#$%^&*()-=+[{]}\\|;:\'",.<>/?
		 */
		wordSeparators?: string;
		/**
		 * Enable Linux primary clipboard.
		 * Defaults to true.
		 */
		selectionClipboard?: boolean;
		/**
		 * Control the rendering of line numbers.
		 * If it is a function, it will be invoked when rendering a line number and the return value will be rendered.
		 * Otherwise, if it is a truey, line numbers will be rendered normally (equivalent of using an identity function).
		 * Otherwise, line numbers will not be rendered.
		 * Defaults to `on`.
		 */
		lineNumbers?: LineNumbersType;
		/**
		 * Controls the minimal number of visible leading and trailing lines surrounding the cursor.
		 * Defaults to 0.
		*/
		cursorSurroundingLines?: number;
		/**
		 * Controls when `cursorSurroundingLines` should be enforced
		 * Defaults to `default`, `cursorSurroundingLines` is not enforced when cursor position is changed
		 * by mouse.
		*/
		cursorSurroundingLinesStyle?: 'default' | 'all';
		/**
		 * Render last line number when the file ends with a newline.
		 * Defaults to true.
		*/
		renderFinalNewline?: boolean;
		/**
		 * Remove unusual line terminators like LINE SEPARATOR (LS), PARAGRAPH SEPARATOR (PS).
		 * Defaults to 'prompt'.
		 */
		unusualLineTerminators?: 'auto' | 'off' | 'prompt';
		/**
		 * Should the corresponding line be selected when clicking on the line number?
		 * Defaults to true.
		 */
		selectOnLineNumbers?: boolean;
		/**
		 * Control the width of line numbers, by reserving horizontal space for rendering at least an amount of digits.
		 * Defaults to 5.
		 */
		lineNumbersMinChars?: number;
		/**
		 * Enable the rendering of the glyph margin.
		 * Defaults to true in vscode and to false in monaco-editor.
		 */
		glyphMargin?: boolean;
		/**
		 * The width reserved for line decorations (in px).
		 * Line decorations are placed between line numbers and the editor content.
		 * You can pass in a string in the format floating point followed by "ch". e.g. 1.3ch.
		 * Defaults to 10.
		 */
		lineDecorationsWidth?: number | string;
		/**
		 * When revealing the cursor, a virtual padding (px) is added to the cursor, turning it into a rectangle.
		 * This virtual padding ensures that the cursor gets revealed before hitting the edge of the viewport.
		 * Defaults to 30 (px).
		 */
		revealHorizontalRightPadding?: number;
		/**
		 * Render the editor selection with rounded borders.
		 * Defaults to true.
		 */
		roundedSelection?: boolean;
		/**
		 * Class name to be added to the editor.
		 */
		extraEditorClassName?: string;
		/**
		 * Should the editor be read only.
		 * Defaults to false.
		 */
		readOnly?: boolean;
		/**
		 * Rename matching regions on type.
		 * Defaults to false.
		 */
		renameOnType?: boolean;
		/**
		 * Should the editor render validation decorations.
		 * Defaults to editable.
		 */
		renderValidationDecorations?: 'editable' | 'on' | 'off';
		/**
		 * Control the behavior and rendering of the scrollbars.
		 */
		scrollbar?: IEditorScrollbarOptions;
		/**
		 * Control the behavior and rendering of the minimap.
		 */
		minimap?: IEditorMinimapOptions;
		/**
		 * Control the behavior of the find widget.
		 */
		find?: IEditorFindOptions;
		/**
		 * Display overflow widgets as `fixed`.
		 * Defaults to `false`.
		 */
		fixedOverflowWidgets?: boolean;
		/**
		 * The number of vertical lanes the overview ruler should render.
		 * Defaults to 3.
		 */
		overviewRulerLanes?: number;
		/**
		 * Controls if a border should be drawn around the overview ruler.
		 * Defaults to `true`.
		 */
		overviewRulerBorder?: boolean;
		/**
		 * Control the cursor animation style, possible values are 'blink', 'smooth', 'phase', 'expand' and 'solid'.
		 * Defaults to 'blink'.
		 */
		cursorBlinking?: 'blink' | 'smooth' | 'phase' | 'expand' | 'solid';
		/**
		 * Zoom the font in the editor when using the mouse wheel in combination with holding Ctrl.
		 * Defaults to false.
		 */
		mouseWheelZoom?: boolean;
		/**
		 * Control the mouse pointer style, either 'text' or 'default' or 'copy'
		 * Defaults to 'text'
		 */
		mouseStyle?: 'text' | 'default' | 'copy';
		/**
		 * Enable smooth caret animation.
		 * Defaults to false.
		 */
		cursorSmoothCaretAnimation?: boolean;
		/**
		 * Control the cursor style, either 'block' or 'line'.
		 * Defaults to 'line'.
		 */
		cursorStyle?: 'line' | 'block' | 'underline' | 'line-thin' | 'block-outline' | 'underline-thin';
		/**
		 * Control the width of the cursor when cursorStyle is set to 'line'
		 */
		cursorWidth?: number;
		/**
		 * Enable font ligatures.
		 * Defaults to false.
		 */
		fontLigatures?: boolean | string;
		/**
		 * Disable the use of `transform: translate3d(0px, 0px, 0px)` for the editor margin and lines layers.
		 * The usage of `transform: translate3d(0px, 0px, 0px)` acts as a hint for browsers to create an extra layer.
		 * Defaults to false.
		 */
		disableLayerHinting?: boolean;
		/**
		 * Disable the optimizations for monospace fonts.
		 * Defaults to false.
		 */
		disableMonospaceOptimizations?: boolean;
		/**
		 * Should the cursor be hidden in the overview ruler.
		 * Defaults to false.
		 */
		hideCursorInOverviewRuler?: boolean;
		/**
		 * Enable that scrolling can go one screen size after the last line.
		 * Defaults to true.
		 */
		scrollBeyondLastLine?: boolean;
		/**
		 * Enable that scrolling can go beyond the last column by a number of columns.
		 * Defaults to 5.
		 */
		scrollBeyondLastColumn?: number;
		/**
		 * Enable that the editor animates scrolling to a position.
		 * Defaults to false.
		 */
		smoothScrolling?: boolean;
		/**
		 * Enable that the editor will install an interval to check if its container dom node size has changed.
		 * Enabling this might have a severe performance impact.
		 * Defaults to false.
		 */
		automaticLayout?: boolean;
		/**
		 * Control the wrapping of the editor.
		 * When `wordWrap` = "off", the lines will never wrap.
		 * When `wordWrap` = "on", the lines will wrap at the viewport width.
		 * When `wordWrap` = "wordWrapColumn", the lines will wrap at `wordWrapColumn`.
		 * When `wordWrap` = "bounded", the lines will wrap at min(viewport width, wordWrapColumn).
		 * Defaults to "off".
		 */
		wordWrap?: 'off' | 'on' | 'wordWrapColumn' | 'bounded';
		/**
		 * Control the wrapping of the editor.
		 * When `wordWrap` = "off", the lines will never wrap.
		 * When `wordWrap` = "on", the lines will wrap at the viewport width.
		 * When `wordWrap` = "wordWrapColumn", the lines will wrap at `wordWrapColumn`.
		 * When `wordWrap` = "bounded", the lines will wrap at min(viewport width, wordWrapColumn).
		 * Defaults to 80.
		 */
		wordWrapColumn?: number;
		/**
		 * Force word wrapping when the text appears to be of a minified/generated file.
		 * Defaults to true.
		 */
		wordWrapMinified?: boolean;
		/**
		 * Control indentation of wrapped lines. Can be: 'none', 'same', 'indent' or 'deepIndent'.
		 * Defaults to 'same' in vscode and to 'none' in monaco-editor.
		 */
		wrappingIndent?: 'none' | 'same' | 'indent' | 'deepIndent';
		/**
		 * Controls the wrapping strategy to use.
		 * Defaults to 'simple'.
		 */
		wrappingStrategy?: 'simple' | 'advanced';
		/**
		 * Configure word wrapping characters. A break will be introduced before these characters.
		 * Defaults to '([{‘“〈《「『【〔（［｛｢£¥＄￡￥+＋'.
		 */
		wordWrapBreakBeforeCharacters?: string;
		/**
		 * Configure word wrapping characters. A break will be introduced after these characters.
		 * Defaults to ' \t})]?|/&.,;¢°′″‰℃、。｡､￠，．：；？！％・･ゝゞヽヾーァィゥェォッャュョヮヵヶぁぃぅぇぉっゃゅょゎゕゖㇰㇱㇲㇳㇴㇵㇶㇷㇸㇹㇺㇻㇼㇽㇾㇿ々〻ｧｨｩｪｫｬｭｮｯｰ”〉》」』】〕）］｝｣'.
		 */
		wordWrapBreakAfterCharacters?: string;
		/**
		 * Performance guard: Stop rendering a line after x characters.
		 * Defaults to 10000.
		 * Use -1 to never stop rendering
		 */
		stopRenderingLineAfter?: number;
		/**
		 * Configure the editor's hover.
		 */
		hover?: IEditorHoverOptions;
		/**
		 * Enable detecting links and making them clickable.
		 * Defaults to true.
		 */
		links?: boolean;
		/**
		 * Enable inline color decorators and color picker rendering.
		 */
		colorDecorators?: boolean;
		/**
		 * Control the behaviour of comments in the editor.
		 */
		comments?: IEditorCommentsOptions;
		/**
		 * Enable custom contextmenu.
		 * Defaults to true.
		 */
		contextmenu?: boolean;
		/**
		 * A multiplier to be used on the `deltaX` and `deltaY` of mouse wheel scroll events.
		 * Defaults to 1.
		 */
		mouseWheelScrollSensitivity?: number;
		/**
		 * FastScrolling mulitplier speed when pressing `Alt`
		 * Defaults to 5.
		 */
		fastScrollSensitivity?: number;
		/**
		 * Enable that the editor scrolls only the predominant axis. Prevents horizontal drift when scrolling vertically on a trackpad.
		 * Defaults to true.
		 */
		scrollPredominantAxis?: boolean;
		/**
		 * Enable that the selection with the mouse and keys is doing column selection.
		 * Defaults to false.
		 */
		columnSelection?: boolean;
		/**
		 * The modifier to be used to add multiple cursors with the mouse.
		 * Defaults to 'alt'
		 */
		multiCursorModifier?: 'ctrlCmd' | 'alt';
		/**
		 * Merge overlapping selections.
		 * Defaults to true
		 */
		multiCursorMergeOverlapping?: boolean;
		/**
		 * Configure the behaviour when pasting a text with the line count equal to the cursor count.
		 * Defaults to 'spread'.
		 */
		multiCursorPaste?: 'spread' | 'full';
		/**
		 * Configure the editor's accessibility support.
		 * Defaults to 'auto'. It is best to leave this to 'auto'.
		 */
		accessibilitySupport?: 'auto' | 'off' | 'on';
		/**
		 * Controls the number of lines in the editor that can be read out by a screen reader
		 */
		accessibilityPageSize?: number;
		/**
		 * Suggest options.
		 */
		suggest?: ISuggestOptions;
		/**
		 * Smart select opptions;
		 */
		smartSelect?: ISmartSelectOptions;
		/**
		 *
		 */
		gotoLocation?: IGotoLocationOptions;
		/**
		 * Enable quick suggestions (shadow suggestions)
		 * Defaults to true.
		 */
		quickSuggestions?: boolean | IQuickSuggestionsOptions;
		/**
		 * Quick suggestions show delay (in ms)
		 * Defaults to 10 (ms)
		 */
		quickSuggestionsDelay?: number;
		/**
		 * Controls the spacing around the editor.
		 */
		padding?: IEditorPaddingOptions;
		/**
		 * Parameter hint options.
		 */
		parameterHints?: IEditorParameterHintOptions;
		/**
		 * Options for auto closing brackets.
		 * Defaults to language defined behavior.
		 */
		autoClosingBrackets?: EditorAutoClosingStrategy;
		/**
		 * Options for auto closing quotes.
		 * Defaults to language defined behavior.
		 */
		autoClosingQuotes?: EditorAutoClosingStrategy;
		/**
		 * Options for typing over closing quotes or brackets.
		 */
		autoClosingOvertype?: EditorAutoClosingOvertypeStrategy;
		/**
		 * Options for auto surrounding.
		 * Defaults to always allowing auto surrounding.
		 */
		autoSurround?: EditorAutoSurroundStrategy;
		/**
		 * Controls whether the editor should automatically adjust the indentation when users type, paste, move or indent lines.
		 * Defaults to advanced.
		 */
		autoIndent?: 'none' | 'keep' | 'brackets' | 'advanced' | 'full';
		/**
		 * Emulate selection behaviour of hard tabs when using soft tabs (spaces) for indentation.
		 * This means selection will snap to indentation boundaries.
		 */
		atomicSoftTabs?: boolean;
		/**
		 * Enable format on type.
		 * Defaults to false.
		 */
		formatOnType?: boolean;
		/**
		 * Enable format on paste.
		 * Defaults to false.
		 */
		formatOnPaste?: boolean;
		/**
		 * Controls if the editor should allow to move selections via drag and drop.
		 * Defaults to false.
		 */
		dragAndDrop?: boolean;
		/**
		 * Enable the suggestion box to pop-up on trigger characters.
		 * Defaults to true.
		 */
		suggestOnTriggerCharacters?: boolean;
		/**
		 * Accept suggestions on ENTER.
		 * Defaults to 'on'.
		 */
		acceptSuggestionOnEnter?: 'on' | 'smart' | 'off';
		/**
		 * Accept suggestions on provider defined characters.
		 * Defaults to true.
		 */
		acceptSuggestionOnCommitCharacter?: boolean;
		/**
		 * Enable snippet suggestions. Default to 'true'.
		 */
		snippetSuggestions?: 'top' | 'bottom' | 'inline' | 'none';
		/**
		 * Copying without a selection copies the current line.
		 */
		emptySelectionClipboard?: boolean;
		/**
		 * Syntax highlighting is copied.
		 */
		copyWithSyntaxHighlighting?: boolean;
		/**
		 * The history mode for suggestions.
		 */
		suggestSelection?: 'first' | 'recentlyUsed' | 'recentlyUsedByPrefix';
		/**
		 * The font size for the suggest widget.
		 * Defaults to the editor font size.
		 */
		suggestFontSize?: number;
		/**
		 * The line height for the suggest widget.
		 * Defaults to the editor line height.
		 */
		suggestLineHeight?: number;
		/**
		 * Enable tab completion.
		 */
		tabCompletion?: 'on' | 'off' | 'onlySnippets';
		/**
		 * Enable selection highlight.
		 * Defaults to true.
		 */
		selectionHighlight?: boolean;
		/**
		 * Enable semantic occurrences highlight.
		 * Defaults to true.
		 */
		occurrencesHighlight?: boolean;
		/**
		 * Show code lens
		 * Defaults to true.
		 */
		codeLens?: boolean;
		/**
		 * Code lens font family. Defaults to editor font family.
		 */
		codeLensFontFamily?: string;
		/**
		 * Code lens font size. Default to 90% of the editor font size
		 */
		codeLensFontSize?: number;
		/**
		 * Control the behavior and rendering of the code action lightbulb.
		 */
		lightbulb?: IEditorLightbulbOptions;
		/**
		 * Timeout for running code actions on save.
		 */
		codeActionsOnSaveTimeout?: number;
		/**
		 * Enable code folding.
		 * Defaults to true.
		 */
		folding?: boolean;
		/**
		 * Selects the folding strategy. 'auto' uses the strategies contributed for the current document, 'indentation' uses the indentation based folding strategy.
		 * Defaults to 'auto'.
		 */
		foldingStrategy?: 'auto' | 'indentation';
		/**
		 * Enable highlight for folded regions.
		 * Defaults to true.
		 */
		foldingHighlight?: boolean;
		/**
		 * Controls whether the fold actions in the gutter stay always visible or hide unless the mouse is over the gutter.
		 * Defaults to 'mouseover'.
		 */
		showFoldingControls?: 'always' | 'mouseover';
		/**
		 * Controls whether clicking on the empty content after a folded line will unfold the line.
		 * Defaults to false.
		 */
		unfoldOnClickAfterEndOfLine?: boolean;
		/**
		 * Enable highlighting of matching brackets.
		 * Defaults to 'always'.
		 */
		matchBrackets?: 'never' | 'near' | 'always';
		/**
		 * Enable rendering of whitespace.
		 * Defaults to none.
		 */
		renderWhitespace?: 'none' | 'boundary' | 'selection' | 'trailing' | 'all';
		/**
		 * Enable rendering of control characters.
		 * Defaults to false.
		 */
		renderControlCharacters?: boolean;
		/**
		 * Enable rendering of indent guides.
		 * Defaults to true.
		 */
		renderIndentGuides?: boolean;
		/**
		 * Enable highlighting of the active indent guide.
		 * Defaults to true.
		 */
		highlightActiveIndentGuide?: boolean;
		/**
		 * Enable rendering of current line highlight.
		 * Defaults to all.
		 */
		renderLineHighlight?: 'none' | 'gutter' | 'line' | 'all';
		/**
		 * Control if the current line highlight should be rendered only the editor is focused.
		 * Defaults to false.
		 */
		renderLineHighlightOnlyWhenFocus?: boolean;
		/**
		 * Inserting and deleting whitespace follows tab stops.
		 */
		useTabStops?: boolean;
		/**
		 * The font family
		 */
		fontFamily?: string;
		/**
		 * The font weight
		 */
		fontWeight?: string;
		/**
		 * The font size
		 */
		fontSize?: number;
		/**
		 * The line height
		 */
		lineHeight?: number;
		/**
		 * The letter spacing
		 */
		letterSpacing?: number;
		/**
		 * Controls fading out of unused variables.
		 */
		showUnused?: boolean;
		/**
		 * Controls whether to focus the inline editor in the peek widget by default.
		 * Defaults to false.
		 */
		peekWidgetDefaultFocus?: 'tree' | 'editor';
		/**
		 * Controls whether the definition link opens element in the peek widget.
		 * Defaults to false.
		 */
		definitionLinkOpensInPeek?: boolean;
		/**
		 * Controls strikethrough deprecated variables.
		 */
		showDeprecated?: boolean;
	}

	/**
	 * Configuration options for the diff editor.
	 */
	export interface IDiffEditorOptions extends IEditorOptions {
		/**
		 * Allow the user to resize the diff editor split view.
		 * Defaults to true.
		 */
		enableSplitViewResizing?: boolean;
		/**
		 * Render the differences in two side-by-side editors.
		 * Defaults to true.
		 */
		renderSideBySide?: boolean;
		/**
		 * Timeout in milliseconds after which diff computation is cancelled.
		 * Defaults to 5000.
		 */
		maxComputationTime?: number;
		/**
		 * Compute the diff by ignoring leading/trailing whitespace
		 * Defaults to true.
		 */
		ignoreTrimWhitespace?: boolean;
		/**
		 * Render +/- indicators for added/deleted changes.
		 * Defaults to true.
		 */
		renderIndicators?: boolean;
		/**
		 * Original model should be editable?
		 * Defaults to false.
		 */
		originalEditable?: boolean;
		/**
		 * Should the diff editor enable code lens?
		 * Defaults to false.
		 */
		diffCodeLens?: boolean;
		/**
		 * Is the diff editor inside another editor
		 * Defaults to false
		 */
		isInEmbeddedEditor?: boolean;
		/**
		 * Control the wrapping of the diff editor.
		 */
		diffWordWrap?: 'off' | 'on' | 'inherit';
	}

	/**
	 * An event describing that the configuration of the editor has changed.
	 */
	export class ConfigurationChangedEvent {
		hasChanged(id: EditorOption): boolean;
	}

	/**
	 * All computed editor options.
	 */
	export interface IComputedEditorOptions {
		get<T extends EditorOption>(id: T): FindComputedEditorOptionValueById<T>;
	}

	export interface IEditorOption<K1 extends EditorOption, V> {
		readonly id: K1;
		readonly name: string;
		defaultValue: V;
	}

	/**
	 * Configuration options for editor comments
	 */
	export interface IEditorCommentsOptions {
		/**
		 * Insert a space after the line comment token and inside the block comments tokens.
		 * Defaults to true.
		 */
		insertSpace?: boolean;
		/**
		 * Ignore empty lines when inserting line comments.
		 * Defaults to true.
		 */
		ignoreEmptyLines?: boolean;
	}

	export type EditorCommentsOptions = Readonly<Required<IEditorCommentsOptions>>;

	/**
	 * The kind of animation in which the editor's cursor should be rendered.
	 */
	export enum TextEditorCursorBlinkingStyle {
		/**
		 * Hidden
		 */
		Hidden = 0,
		/**
		 * Blinking
		 */
		Blink = 1,
		/**
		 * Blinking with smooth fading
		 */
		Smooth = 2,
		/**
		 * Blinking with prolonged filled state and smooth fading
		 */
		Phase = 3,
		/**
		 * Expand collapse animation on the y axis
		 */
		Expand = 4,
		/**
		 * No-Blinking
		 */
		Solid = 5
	}

	/**
	 * The style in which the editor's cursor should be rendered.
	 */
	export enum TextEditorCursorStyle {
		/**
		 * As a vertical line (sitting between two characters).
		 */
		Line = 1,
		/**
		 * As a block (sitting on top of a character).
		 */
		Block = 2,
		/**
		 * As a horizontal line (sitting under a character).
		 */
		Underline = 3,
		/**
		 * As a thin vertical line (sitting between two characters).
		 */
		LineThin = 4,
		/**
		 * As an outlined block (sitting on top of a character).
		 */
		BlockOutline = 5,
		/**
		 * As a thin horizontal line (sitting under a character).
		 */
		UnderlineThin = 6
	}

	/**
	 * Configuration options for editor find widget
	 */
	export interface IEditorFindOptions {
		/**
		* Controls whether the cursor should move to find matches while typing.
		*/
		cursorMoveOnType?: boolean;
		/**
		 * Controls if we seed search string in the Find Widget with editor selection.
		 */
		seedSearchStringFromSelection?: boolean;
		/**
		 * Controls if Find in Selection flag is turned on in the editor.
		 */
		autoFindInSelection?: 'never' | 'always' | 'multiline';
		addExtraSpaceOnTop?: boolean;
		/**
		 * Controls whether the search automatically restarts from the beginning (or the end) when no further matches can be found
		 */
		loop?: boolean;
	}

	export type EditorFindOptions = Readonly<Required<IEditorFindOptions>>;

	export type GoToLocationValues = 'peek' | 'gotoAndPeek' | 'goto';

	/**
	 * Configuration options for go to location
	 */
	export interface IGotoLocationOptions {
		multiple?: GoToLocationValues;
		multipleDefinitions?: GoToLocationValues;
		multipleTypeDefinitions?: GoToLocationValues;
		multipleDeclarations?: GoToLocationValues;
		multipleImplementations?: GoToLocationValues;
		multipleReferences?: GoToLocationValues;
		alternativeDefinitionCommand?: string;
		alternativeTypeDefinitionCommand?: string;
		alternativeDeclarationCommand?: string;
		alternativeImplementationCommand?: string;
		alternativeReferenceCommand?: string;
	}

	export type GoToLocationOptions = Readonly<Required<IGotoLocationOptions>>;

	/**
	 * Configuration options for editor hover
	 */
	export interface IEditorHoverOptions {
		/**
		 * Enable the hover.
		 * Defaults to true.
		 */
		enabled?: boolean;
		/**
		 * Delay for showing the hover.
		 * Defaults to 300.
		 */
		delay?: number;
		/**
		 * Is the hover sticky such that it can be clicked and its contents selected?
		 * Defaults to true.
		 */
		sticky?: boolean;
	}

	export type EditorHoverOptions = Readonly<Required<IEditorHoverOptions>>;

	/**
	 * A description for the overview ruler position.
	 */
	export interface OverviewRulerPosition {
		/**
		 * Width of the overview ruler
		 */
		readonly width: number;
		/**
		 * Height of the overview ruler
		 */
		readonly height: number;
		/**
		 * Top position for the overview ruler
		 */
		readonly top: number;
		/**
		 * Right position for the overview ruler
		 */
		readonly right: number;
	}

	export enum RenderMinimap {
		None = 0,
		Text = 1,
		Blocks = 2
	}

	/**
	 * The internal layout details of the editor.
	 */
	export interface EditorLayoutInfo {
		/**
		 * Full editor width.
		 */
		readonly width: number;
		/**
		 * Full editor height.
		 */
		readonly height: number;
		/**
		 * Left position for the glyph margin.
		 */
		readonly glyphMarginLeft: number;
		/**
		 * The width of the glyph margin.
		 */
		readonly glyphMarginWidth: number;
		/**
		 * Left position for the line numbers.
		 */
		readonly lineNumbersLeft: number;
		/**
		 * The width of the line numbers.
		 */
		readonly lineNumbersWidth: number;
		/**
		 * Left position for the line decorations.
		 */
		readonly decorationsLeft: number;
		/**
		 * The width of the line decorations.
		 */
		readonly decorationsWidth: number;
		/**
		 * Left position for the content (actual text)
		 */
		readonly contentLeft: number;
		/**
		 * The width of the content (actual text)
		 */
		readonly contentWidth: number;
		/**
		 * Layout information for the minimap
		 */
		readonly minimap: EditorMinimapLayoutInfo;
		/**
		 * The number of columns (of typical characters) fitting on a viewport line.
		 */
		readonly viewportColumn: number;
		readonly isWordWrapMinified: boolean;
		readonly isViewportWrapping: boolean;
		readonly wrappingColumn: number;
		/**
		 * The width of the vertical scrollbar.
		 */
		readonly verticalScrollbarWidth: number;
		/**
		 * The height of the horizontal scrollbar.
		 */
		readonly horizontalScrollbarHeight: number;
		/**
		 * The position of the overview ruler.
		 */
		readonly overviewRuler: OverviewRulerPosition;
	}

	/**
	 * The internal layout details of the editor.
	 */
	export interface EditorMinimapLayoutInfo {
		readonly renderMinimap: RenderMinimap;
		readonly minimapLeft: number;
		readonly minimapWidth: number;
		readonly minimapHeightIsEditorHeight: boolean;
		readonly minimapIsSampling: boolean;
		readonly minimapScale: number;
		readonly minimapLineHeight: number;
		readonly minimapCanvasInnerWidth: number;
		readonly minimapCanvasInnerHeight: number;
		readonly minimapCanvasOuterWidth: number;
		readonly minimapCanvasOuterHeight: number;
	}

	/**
	 * Configuration options for editor lightbulb
	 */
	export interface IEditorLightbulbOptions {
		/**
		 * Enable the lightbulb code action.
		 * Defaults to true.
		 */
		enabled?: boolean;
	}

	export type EditorLightbulbOptions = Readonly<Required<IEditorLightbulbOptions>>;

	/**
	 * Configuration options for editor minimap
	 */
	export interface IEditorMinimapOptions {
		/**
		 * Enable the rendering of the minimap.
		 * Defaults to true.
		 */
		enabled?: boolean;
		/**
		 * Control the side of the minimap in editor.
		 * Defaults to 'right'.
		 */
		side?: 'right' | 'left';
		/**
		 * Control the minimap rendering mode.
		 * Defaults to 'actual'.
		 */
		size?: 'proportional' | 'fill' | 'fit';
		/**
		 * Control the rendering of the minimap slider.
		 * Defaults to 'mouseover'.
		 */
		showSlider?: 'always' | 'mouseover';
		/**
		 * Render the actual text on a line (as opposed to color blocks).
		 * Defaults to true.
		 */
		renderCharacters?: boolean;
		/**
		 * Limit the width of the minimap to render at most a certain number of columns.
		 * Defaults to 120.
		 */
		maxColumn?: number;
		/**
		 * Relative size of the font in the minimap. Defaults to 1.
		 */
		scale?: number;
	}

	export type EditorMinimapOptions = Readonly<Required<IEditorMinimapOptions>>;

	/**
	 * Configuration options for editor padding
	 */
	export interface IEditorPaddingOptions {
		/**
		 * Spacing between top edge of editor and first line.
		 */
		top?: number;
		/**
		 * Spacing between bottom edge of editor and last line.
		 */
		bottom?: number;
	}

	export interface InternalEditorPaddingOptions {
		readonly top: number;
		readonly bottom: number;
	}

	/**
	 * Configuration options for parameter hints
	 */
	export interface IEditorParameterHintOptions {
		/**
		 * Enable parameter hints.
		 * Defaults to true.
		 */
		enabled?: boolean;
		/**
		 * Enable cycling of parameter hints.
		 * Defaults to false.
		 */
		cycle?: boolean;
	}

	export type InternalParameterHintOptions = Readonly<Required<IEditorParameterHintOptions>>;

	/**
	 * Configuration options for quick suggestions
	 */
	export interface IQuickSuggestionsOptions {
		other?: boolean;
		comments?: boolean;
		strings?: boolean;
	}

	export type ValidQuickSuggestionsOptions = boolean | Readonly<Required<IQuickSuggestionsOptions>>;

	export type LineNumbersType = 'on' | 'off' | 'relative' | 'interval' | ((lineNumber: number) => string);

	export enum RenderLineNumbersType {
		Off = 0,
		On = 1,
		Relative = 2,
		Interval = 3,
		Custom = 4
	}

	export interface InternalEditorRenderLineNumbersOptions {
		readonly renderType: RenderLineNumbersType;
		readonly renderFn: ((lineNumber: number) => string) | null;
	}

	export interface IRulerOption {
		readonly column: number;
		readonly color: string | null;
	}

	/**
	 * Configuration options for editor scrollbars
	 */
	export interface IEditorScrollbarOptions {
		/**
		 * The size of arrows (if displayed).
		 * Defaults to 11.
		 */
		arrowSize?: number;
		/**
		 * Render vertical scrollbar.
		 * Defaults to 'auto'.
		 */
		vertical?: 'auto' | 'visible' | 'hidden';
		/**
		 * Render horizontal scrollbar.
		 * Defaults to 'auto'.
		 */
		horizontal?: 'auto' | 'visible' | 'hidden';
		/**
		 * Cast horizontal and vertical shadows when the content is scrolled.
		 * Defaults to true.
		 */
		useShadows?: boolean;
		/**
		 * Render arrows at the top and bottom of the vertical scrollbar.
		 * Defaults to false.
		 */
		verticalHasArrows?: boolean;
		/**
		 * Render arrows at the left and right of the horizontal scrollbar.
		 * Defaults to false.
		 */
		horizontalHasArrows?: boolean;
		/**
		 * Listen to mouse wheel events and react to them by scrolling.
		 * Defaults to true.
		 */
		handleMouseWheel?: boolean;
		/**
		 * Always consume mouse wheel events (always call preventDefault() and stopPropagation() on the browser events).
		 * Defaults to true.
		 */
		alwaysConsumeMouseWheel?: boolean;
		/**
		 * Height in pixels for the horizontal scrollbar.
		 * Defaults to 10 (px).
		 */
		horizontalScrollbarSize?: number;
		/**
		 * Width in pixels for the vertical scrollbar.
		 * Defaults to 10 (px).
		 */
		verticalScrollbarSize?: number;
		/**
		 * Width in pixels for the vertical slider.
		 * Defaults to `verticalScrollbarSize`.
		 */
		verticalSliderSize?: number;
		/**
		 * Height in pixels for the horizontal slider.
		 * Defaults to `horizontalScrollbarSize`.
		 */
		horizontalSliderSize?: number;
		/**
		 * Scroll gutter clicks move by page vs jump to position.
		 * Defaults to false.
		 */
		scrollByPage?: boolean;
	}

	export interface InternalEditorScrollbarOptions {
		readonly arrowSize: number;
		readonly vertical: ScrollbarVisibility;
		readonly horizontal: ScrollbarVisibility;
		readonly useShadows: boolean;
		readonly verticalHasArrows: boolean;
		readonly horizontalHasArrows: boolean;
		readonly handleMouseWheel: boolean;
		readonly alwaysConsumeMouseWheel: boolean;
		readonly horizontalScrollbarSize: number;
		readonly horizontalSliderSize: number;
		readonly verticalScrollbarSize: number;
		readonly verticalSliderSize: number;
		readonly scrollByPage: boolean;
	}

	/**
	 * Configuration options for editor suggest widget
	 */
	export interface ISuggestOptions {
		/**
		 * Overwrite word ends on accept. Default to false.
		 */
		insertMode?: 'insert' | 'replace';
		/**
		 * Enable graceful matching. Defaults to true.
		 */
		filterGraceful?: boolean;
		/**
		 * Prevent quick suggestions when a snippet is active. Defaults to true.
		 */
		snippetsPreventQuickSuggestions?: boolean;
		/**
		 * Favours words that appear close to the cursor.
		 */
		localityBonus?: boolean;
		/**
		 * Enable using global storage for remembering suggestions.
		 */
		shareSuggestSelections?: boolean;
		/**
		 * Enable or disable icons in suggestions. Defaults to true.
		 */
		showIcons?: boolean;
		/**
		 * Enable or disable the suggest status bar.
		 */
		showStatusBar?: boolean;
		/**
		 * Show details inline with the label. Defaults to true.
		 */
		showInlineDetails?: boolean;
		/**
		 * Show method-suggestions.
		 */
		showMethods?: boolean;
		/**
		 * Show function-suggestions.
		 */
		showFunctions?: boolean;
		/**
		 * Show constructor-suggestions.
		 */
		showConstructors?: boolean;
		/**
		 * Show field-suggestions.
		 */
		showFields?: boolean;
		/**
		 * Show variable-suggestions.
		 */
		showVariables?: boolean;
		/**
		 * Show class-suggestions.
		 */
		showClasses?: boolean;
		/**
		 * Show struct-suggestions.
		 */
		showStructs?: boolean;
		/**
		 * Show interface-suggestions.
		 */
		showInterfaces?: boolean;
		/**
		 * Show module-suggestions.
		 */
		showModules?: boolean;
		/**
		 * Show property-suggestions.
		 */
		showProperties?: boolean;
		/**
		 * Show event-suggestions.
		 */
		showEvents?: boolean;
		/**
		 * Show operator-suggestions.
		 */
		showOperators?: boolean;
		/**
		 * Show unit-suggestions.
		 */
		showUnits?: boolean;
		/**
		 * Show value-suggestions.
		 */
		showValues?: boolean;
		/**
		 * Show constant-suggestions.
		 */
		showConstants?: boolean;
		/**
		 * Show enum-suggestions.
		 */
		showEnums?: boolean;
		/**
		 * Show enumMember-suggestions.
		 */
		showEnumMembers?: boolean;
		/**
		 * Show keyword-suggestions.
		 */
		showKeywords?: boolean;
		/**
		 * Show text-suggestions.
		 */
		showWords?: boolean;
		/**
		 * Show color-suggestions.
		 */
		showColors?: boolean;
		/**
		 * Show file-suggestions.
		 */
		showFiles?: boolean;
		/**
		 * Show reference-suggestions.
		 */
		showReferences?: boolean;
		/**
		 * Show folder-suggestions.
		 */
		showFolders?: boolean;
		/**
		 * Show typeParameter-suggestions.
		 */
		showTypeParameters?: boolean;
		/**
		 * Show issue-suggestions.
		 */
		showIssues?: boolean;
		/**
		 * Show user-suggestions.
		 */
		showUsers?: boolean;
		/**
		 * Show snippet-suggestions.
		 */
		showSnippets?: boolean;
	}

	export type InternalSuggestOptions = Readonly<Required<ISuggestOptions>>;

	export interface ISmartSelectOptions {
		selectLeadingAndTrailingWhitespace?: boolean;
	}

	export type SmartSelectOptions = Readonly<Required<ISmartSelectOptions>>;

	/**
	 * Describes how to indent wrapped lines.
	 */
	export enum WrappingIndent {
		/**
		 * No indentation => wrapped lines begin at column 1.
		 */
		None = 0,
		/**
		 * Same => wrapped lines get the same indentation as the parent.
		 */
		Same = 1,
		/**
		 * Indent => wrapped lines get +1 indentation toward the parent.
		 */
		Indent = 2,
		/**
		 * DeepIndent => wrapped lines get +2 indentation toward the parent.
		 */
		DeepIndent = 3
	}

	export interface EditorWrappingInfo {
		readonly isDominatedByLongLines: boolean;
		readonly isWordWrapMinified: boolean;
		readonly isViewportWrapping: boolean;
		readonly wrappingColumn: number;
	}

	export enum EditorOption {
		acceptSuggestionOnCommitCharacter = 0,
		acceptSuggestionOnEnter = 1,
		accessibilitySupport = 2,
		accessibilityPageSize = 3,
		ariaLabel = 4,
		autoClosingBrackets = 5,
		autoClosingOvertype = 6,
		autoClosingQuotes = 7,
		autoIndent = 8,
		automaticLayout = 9,
		autoSurround = 10,
		atomicSoftTabs = 11,
		codeLens = 12,
		codeLensFontFamily = 13,
		codeLensFontSize = 14,
		colorDecorators = 15,
		columnSelection = 16,
		comments = 17,
		contextmenu = 18,
		copyWithSyntaxHighlighting = 19,
		cursorBlinking = 20,
		cursorSmoothCaretAnimation = 21,
		cursorStyle = 22,
		cursorSurroundingLines = 23,
		cursorSurroundingLinesStyle = 24,
		cursorWidth = 25,
		disableLayerHinting = 26,
		disableMonospaceOptimizations = 27,
		dragAndDrop = 28,
		emptySelectionClipboard = 29,
		extraEditorClassName = 30,
		fastScrollSensitivity = 31,
		find = 32,
		fixedOverflowWidgets = 33,
		folding = 34,
		foldingStrategy = 35,
		foldingHighlight = 36,
		unfoldOnClickAfterEndOfLine = 37,
		fontFamily = 38,
		fontInfo = 39,
		fontLigatures = 40,
		fontSize = 41,
		fontWeight = 42,
		formatOnPaste = 43,
		formatOnType = 44,
		glyphMargin = 45,
		gotoLocation = 46,
		hideCursorInOverviewRuler = 47,
		highlightActiveIndentGuide = 48,
		hover = 49,
		inDiffEditor = 50,
		letterSpacing = 51,
		lightbulb = 52,
		lineDecorationsWidth = 53,
		lineHeight = 54,
		lineNumbers = 55,
		lineNumbersMinChars = 56,
		links = 57,
		matchBrackets = 58,
		minimap = 59,
		mouseStyle = 60,
		mouseWheelScrollSensitivity = 61,
		mouseWheelZoom = 62,
		multiCursorMergeOverlapping = 63,
		multiCursorModifier = 64,
		multiCursorPaste = 65,
		occurrencesHighlight = 66,
		overviewRulerBorder = 67,
		overviewRulerLanes = 68,
		padding = 69,
		parameterHints = 70,
		peekWidgetDefaultFocus = 71,
		definitionLinkOpensInPeek = 72,
		quickSuggestions = 73,
		quickSuggestionsDelay = 74,
		readOnly = 75,
		renameOnType = 76,
		renderControlCharacters = 77,
		renderIndentGuides = 78,
		renderFinalNewline = 79,
		renderLineHighlight = 80,
		renderLineHighlightOnlyWhenFocus = 81,
		renderValidationDecorations = 82,
		renderWhitespace = 83,
		revealHorizontalRightPadding = 84,
		roundedSelection = 85,
		rulers = 86,
		scrollbar = 87,
		scrollBeyondLastColumn = 88,
		scrollBeyondLastLine = 89,
		scrollPredominantAxis = 90,
		selectionClipboard = 91,
		selectionHighlight = 92,
		selectOnLineNumbers = 93,
		showFoldingControls = 94,
		showUnused = 95,
		snippetSuggestions = 96,
		smartSelect = 97,
		smoothScrolling = 98,
		stopRenderingLineAfter = 99,
		suggest = 100,
		suggestFontSize = 101,
		suggestLineHeight = 102,
		suggestOnTriggerCharacters = 103,
		suggestSelection = 104,
		tabCompletion = 105,
		tabIndex = 106,
		unusualLineTerminators = 107,
		useTabStops = 108,
		wordSeparators = 109,
		wordWrap = 110,
		wordWrapBreakAfterCharacters = 111,
		wordWrapBreakBeforeCharacters = 112,
		wordWrapColumn = 113,
		wordWrapMinified = 114,
		wrappingIndent = 115,
		wrappingStrategy = 116,
		showDeprecated = 117,
		editorClassName = 118,
		pixelRatio = 119,
		tabFocusMode = 120,
		layoutInfo = 121,
		wrappingInfo = 122
	}
	export const EditorOptions: {
		acceptSuggestionOnCommitCharacter: IEditorOption<EditorOption.acceptSuggestionOnCommitCharacter, boolean>;
		acceptSuggestionOnEnter: IEditorOption<EditorOption.acceptSuggestionOnEnter, 'on' | 'off' | 'smart'>;
		accessibilitySupport: IEditorOption<EditorOption.accessibilitySupport, AccessibilitySupport>;
		accessibilityPageSize: IEditorOption<EditorOption.accessibilityPageSize, number>;
		ariaLabel: IEditorOption<EditorOption.ariaLabel, string>;
		autoClosingBrackets: IEditorOption<EditorOption.autoClosingBrackets, EditorAutoClosingStrategy>;
		autoClosingOvertype: IEditorOption<EditorOption.autoClosingOvertype, EditorAutoClosingOvertypeStrategy>;
		autoClosingQuotes: IEditorOption<EditorOption.autoClosingQuotes, EditorAutoClosingStrategy>;
		autoIndent: IEditorOption<EditorOption.autoIndent, EditorAutoIndentStrategy>;
		automaticLayout: IEditorOption<EditorOption.automaticLayout, boolean>;
		autoSurround: IEditorOption<EditorOption.autoSurround, EditorAutoSurroundStrategy>;
		atomicSoftTabs: IEditorOption<EditorOption.atomicSoftTabs, boolean>;
		codeLens: IEditorOption<EditorOption.codeLens, boolean>;
		codeLensFontFamily: IEditorOption<EditorOption.codeLensFontFamily, string>;
		codeLensFontSize: IEditorOption<EditorOption.codeLensFontSize, number>;
		colorDecorators: IEditorOption<EditorOption.colorDecorators, boolean>;
		columnSelection: IEditorOption<EditorOption.columnSelection, boolean>;
		comments: IEditorOption<EditorOption.comments, EditorCommentsOptions>;
		contextmenu: IEditorOption<EditorOption.contextmenu, boolean>;
		copyWithSyntaxHighlighting: IEditorOption<EditorOption.copyWithSyntaxHighlighting, boolean>;
		cursorBlinking: IEditorOption<EditorOption.cursorBlinking, TextEditorCursorBlinkingStyle>;
		cursorSmoothCaretAnimation: IEditorOption<EditorOption.cursorSmoothCaretAnimation, boolean>;
		cursorStyle: IEditorOption<EditorOption.cursorStyle, TextEditorCursorStyle>;
		cursorSurroundingLines: IEditorOption<EditorOption.cursorSurroundingLines, number>;
		cursorSurroundingLinesStyle: IEditorOption<EditorOption.cursorSurroundingLinesStyle, 'default' | 'all'>;
		cursorWidth: IEditorOption<EditorOption.cursorWidth, number>;
		disableLayerHinting: IEditorOption<EditorOption.disableLayerHinting, boolean>;
		disableMonospaceOptimizations: IEditorOption<EditorOption.disableMonospaceOptimizations, boolean>;
		dragAndDrop: IEditorOption<EditorOption.dragAndDrop, boolean>;
		emptySelectionClipboard: IEditorOption<EditorOption.emptySelectionClipboard, boolean>;
		extraEditorClassName: IEditorOption<EditorOption.extraEditorClassName, string>;
		fastScrollSensitivity: IEditorOption<EditorOption.fastScrollSensitivity, number>;
		find: IEditorOption<EditorOption.find, EditorFindOptions>;
		fixedOverflowWidgets: IEditorOption<EditorOption.fixedOverflowWidgets, boolean>;
		folding: IEditorOption<EditorOption.folding, boolean>;
		foldingStrategy: IEditorOption<EditorOption.foldingStrategy, 'auto' | 'indentation'>;
		foldingHighlight: IEditorOption<EditorOption.foldingHighlight, boolean>;
		unfoldOnClickAfterEndOfLine: IEditorOption<EditorOption.unfoldOnClickAfterEndOfLine, boolean>;
		fontFamily: IEditorOption<EditorOption.fontFamily, string>;
		fontInfo: IEditorOption<EditorOption.fontInfo, FontInfo>;
		fontLigatures2: IEditorOption<EditorOption.fontLigatures, string>;
		fontSize: IEditorOption<EditorOption.fontSize, number>;
		fontWeight: IEditorOption<EditorOption.fontWeight, string>;
		formatOnPaste: IEditorOption<EditorOption.formatOnPaste, boolean>;
		formatOnType: IEditorOption<EditorOption.formatOnType, boolean>;
		glyphMargin: IEditorOption<EditorOption.glyphMargin, boolean>;
		gotoLocation: IEditorOption<EditorOption.gotoLocation, GoToLocationOptions>;
		hideCursorInOverviewRuler: IEditorOption<EditorOption.hideCursorInOverviewRuler, boolean>;
		highlightActiveIndentGuide: IEditorOption<EditorOption.highlightActiveIndentGuide, boolean>;
		hover: IEditorOption<EditorOption.hover, EditorHoverOptions>;
		inDiffEditor: IEditorOption<EditorOption.inDiffEditor, boolean>;
		letterSpacing: IEditorOption<EditorOption.letterSpacing, number>;
		lightbulb: IEditorOption<EditorOption.lightbulb, EditorLightbulbOptions>;
		lineDecorationsWidth: IEditorOption<EditorOption.lineDecorationsWidth, string | number>;
		lineHeight: IEditorOption<EditorOption.lineHeight, number>;
		lineNumbers: IEditorOption<EditorOption.lineNumbers, InternalEditorRenderLineNumbersOptions>;
		lineNumbersMinChars: IEditorOption<EditorOption.lineNumbersMinChars, number>;
		links: IEditorOption<EditorOption.links, boolean>;
		matchBrackets: IEditorOption<EditorOption.matchBrackets, 'always' | 'never' | 'near'>;
		minimap: IEditorOption<EditorOption.minimap, EditorMinimapOptions>;
		mouseStyle: IEditorOption<EditorOption.mouseStyle, 'default' | 'text' | 'copy'>;
		mouseWheelScrollSensitivity: IEditorOption<EditorOption.mouseWheelScrollSensitivity, number>;
		mouseWheelZoom: IEditorOption<EditorOption.mouseWheelZoom, boolean>;
		multiCursorMergeOverlapping: IEditorOption<EditorOption.multiCursorMergeOverlapping, boolean>;
		multiCursorModifier: IEditorOption<EditorOption.multiCursorModifier, 'altKey' | 'metaKey' | 'ctrlKey'>;
		multiCursorPaste: IEditorOption<EditorOption.multiCursorPaste, 'spread' | 'full'>;
		occurrencesHighlight: IEditorOption<EditorOption.occurrencesHighlight, boolean>;
		overviewRulerBorder: IEditorOption<EditorOption.overviewRulerBorder, boolean>;
		overviewRulerLanes: IEditorOption<EditorOption.overviewRulerLanes, number>;
		padding: IEditorOption<EditorOption.padding, InternalEditorPaddingOptions>;
		parameterHints: IEditorOption<EditorOption.parameterHints, InternalParameterHintOptions>;
		peekWidgetDefaultFocus: IEditorOption<EditorOption.peekWidgetDefaultFocus, 'tree' | 'editor'>;
		definitionLinkOpensInPeek: IEditorOption<EditorOption.definitionLinkOpensInPeek, boolean>;
		quickSuggestions: IEditorOption<EditorOption.quickSuggestions, ValidQuickSuggestionsOptions>;
		quickSuggestionsDelay: IEditorOption<EditorOption.quickSuggestionsDelay, number>;
		readOnly: IEditorOption<EditorOption.readOnly, boolean>;
		renameOnType: IEditorOption<EditorOption.renameOnType, boolean>;
		renderControlCharacters: IEditorOption<EditorOption.renderControlCharacters, boolean>;
		renderIndentGuides: IEditorOption<EditorOption.renderIndentGuides, boolean>;
		renderFinalNewline: IEditorOption<EditorOption.renderFinalNewline, boolean>;
		renderLineHighlight: IEditorOption<EditorOption.renderLineHighlight, 'all' | 'line' | 'none' | 'gutter'>;
		renderLineHighlightOnlyWhenFocus: IEditorOption<EditorOption.renderLineHighlightOnlyWhenFocus, boolean>;
		renderValidationDecorations: IEditorOption<EditorOption.renderValidationDecorations, 'on' | 'off' | 'editable'>;
		renderWhitespace: IEditorOption<EditorOption.renderWhitespace, 'all' | 'none' | 'boundary' | 'selection' | 'trailing'>;
		revealHorizontalRightPadding: IEditorOption<EditorOption.revealHorizontalRightPadding, number>;
		roundedSelection: IEditorOption<EditorOption.roundedSelection, boolean>;
		rulers: IEditorOption<EditorOption.rulers, {}>;
		scrollbar: IEditorOption<EditorOption.scrollbar, InternalEditorScrollbarOptions>;
		scrollBeyondLastColumn: IEditorOption<EditorOption.scrollBeyondLastColumn, number>;
		scrollBeyondLastLine: IEditorOption<EditorOption.scrollBeyondLastLine, boolean>;
		scrollPredominantAxis: IEditorOption<EditorOption.scrollPredominantAxis, boolean>;
		selectionClipboard: IEditorOption<EditorOption.selectionClipboard, boolean>;
		selectionHighlight: IEditorOption<EditorOption.selectionHighlight, boolean>;
		selectOnLineNumbers: IEditorOption<EditorOption.selectOnLineNumbers, boolean>;
		showFoldingControls: IEditorOption<EditorOption.showFoldingControls, 'always' | 'mouseover'>;
		showUnused: IEditorOption<EditorOption.showUnused, boolean>;
		showDeprecated: IEditorOption<EditorOption.showDeprecated, boolean>;
		snippetSuggestions: IEditorOption<EditorOption.snippetSuggestions, 'none' | 'top' | 'bottom' | 'inline'>;
		smartSelect: IEditorOption<EditorOption.smartSelect, any>;
		smoothScrolling: IEditorOption<EditorOption.smoothScrolling, boolean>;
		stopRenderingLineAfter: IEditorOption<EditorOption.stopRenderingLineAfter, number>;
		suggest: IEditorOption<EditorOption.suggest, InternalSuggestOptions>;
		suggestFontSize: IEditorOption<EditorOption.suggestFontSize, number>;
		suggestLineHeight: IEditorOption<EditorOption.suggestLineHeight, number>;
		suggestOnTriggerCharacters: IEditorOption<EditorOption.suggestOnTriggerCharacters, boolean>;
		suggestSelection: IEditorOption<EditorOption.suggestSelection, 'first' | 'recentlyUsed' | 'recentlyUsedByPrefix'>;
		tabCompletion: IEditorOption<EditorOption.tabCompletion, 'on' | 'off' | 'onlySnippets'>;
		tabIndex: IEditorOption<EditorOption.tabIndex, number>;
		unusualLineTerminators: IEditorOption<EditorOption.unusualLineTerminators, 'auto' | 'off' | 'prompt'>;
		useTabStops: IEditorOption<EditorOption.useTabStops, boolean>;
		wordSeparators: IEditorOption<EditorOption.wordSeparators, string>;
		wordWrap: IEditorOption<EditorOption.wordWrap, 'on' | 'off' | 'wordWrapColumn' | 'bounded'>;
		wordWrapBreakAfterCharacters: IEditorOption<EditorOption.wordWrapBreakAfterCharacters, string>;
		wordWrapBreakBeforeCharacters: IEditorOption<EditorOption.wordWrapBreakBeforeCharacters, string>;
		wordWrapColumn: IEditorOption<EditorOption.wordWrapColumn, number>;
		wordWrapMinified: IEditorOption<EditorOption.wordWrapMinified, boolean>;
		wrappingIndent: IEditorOption<EditorOption.wrappingIndent, WrappingIndent>;
		wrappingStrategy: IEditorOption<EditorOption.wrappingStrategy, 'simple' | 'advanced'>;
		editorClassName: IEditorOption<EditorOption.editorClassName, string>;
		pixelRatio: IEditorOption<EditorOption.pixelRatio, number>;
		tabFocusMode: IEditorOption<EditorOption.tabFocusMode, boolean>;
		layoutInfo: IEditorOption<EditorOption.layoutInfo, EditorLayoutInfo>;
		wrappingInfo: IEditorOption<EditorOption.wrappingInfo, EditorWrappingInfo>;
	};

	type EditorOptionsType = typeof EditorOptions;

	type FindEditorOptionsKeyById<T extends EditorOption> = {
		[K in keyof EditorOptionsType]: EditorOptionsType[K]['id'] extends T ? K : never;
	}[keyof EditorOptionsType];

	type ComputedEditorOptionValue<T extends IEditorOption<any, any>> = T extends IEditorOption<any, infer R> ? R : never;

	export type FindComputedEditorOptionValueById<T extends EditorOption> = NonNullable<ComputedEditorOptionValue<EditorOptionsType[FindEditorOptionsKeyById<T>]>>;

	/**
	 * A view zone is a full horizontal rectangle that 'pushes' text down.
	 * The editor reserves space for view zones when rendering.
	 */
	export interface IViewZone {
		/**
		 * The line number after which this zone should appear.
		 * Use 0 to place a view zone before the first line number.
		 */
		afterLineNumber: number;
		/**
		 * The column after which this zone should appear.
		 * If not set, the maxLineColumn of `afterLineNumber` will be used.
		 */
		afterColumn?: number;
		/**
		 * Suppress mouse down events.
		 * If set, the editor will attach a mouse down listener to the view zone and .preventDefault on it.
		 * Defaults to false
		 */
		suppressMouseDown?: boolean;
		/**
		 * The height in lines of the view zone.
		 * If specified, `heightInPx` will be used instead of this.
		 * If neither `heightInPx` nor `heightInLines` is specified, a default of `heightInLines` = 1 will be chosen.
		 */
		heightInLines?: number;
		/**
		 * The height in px of the view zone.
		 * If this is set, the editor will give preference to it rather than `heightInLines` above.
		 * If neither `heightInPx` nor `heightInLines` is specified, a default of `heightInLines` = 1 will be chosen.
		 */
		heightInPx?: number;
		/**
		 * The minimum width in px of the view zone.
		 * If this is set, the editor will ensure that the scroll width is >= than this value.
		 */
		minWidthInPx?: number;
		/**
		 * The dom node of the view zone
		 */
		domNode: HTMLElement;
		/**
		 * An optional dom node for the view zone that will be placed in the margin area.
		 */
		marginDomNode?: HTMLElement | null;
		/**
		 * Callback which gives the relative top of the view zone as it appears (taking scrolling into account).
		 */
		onDomNodeTop?: (top: number) => void;
		/**
		 * Callback which gives the height in pixels of the view zone.
		 */
		onComputedHeight?: (height: number) => void;
	}

	/**
	 * An accessor that allows for zones to be added or removed.
	 */
	export interface IViewZoneChangeAccessor {
		/**
		 * Create a new view zone.
		 * @param zone Zone to create
		 * @return A unique identifier to the view zone.
		 */
		addZone(zone: IViewZone): string;
		/**
		 * Remove a zone
		 * @param id A unique identifier to the view zone, as returned by the `addZone` call.
		 */
		removeZone(id: string): void;
		/**
		 * Change a zone's position.
		 * The editor will rescan the `afterLineNumber` and `afterColumn` properties of a view zone.
		 */
		layoutZone(id: string): void;
	}

	/**
	 * A positioning preference for rendering content widgets.
	 */
	export enum ContentWidgetPositionPreference {
		/**
		 * Place the content widget exactly at a position
		 */
		EXACT = 0,
		/**
		 * Place the content widget above a position
		 */
		ABOVE = 1,
		/**
		 * Place the content widget below a position
		 */
		BELOW = 2
	}

	/**
	 * A position for rendering content widgets.
	 */
	export interface IContentWidgetPosition {
		/**
		 * Desired position for the content widget.
		 * `preference` will also affect the placement.
		 */
		position: IPosition | null;
		/**
		 * Optionally, a range can be provided to further
		 * define the position of the content widget.
		 */
		range?: IRange | null;
		/**
		 * Placement preference for position, in order of preference.
		 */
		preference: ContentWidgetPositionPreference[];
	}

	/**
	 * A content widget renders inline with the text and can be easily placed 'near' an editor position.
	 */
	export interface IContentWidget {
		/**
		 * Render this content widget in a location where it could overflow the editor's view dom node.
		 */
		allowEditorOverflow?: boolean;
		suppressMouseDown?: boolean;
		/**
		 * Get a unique identifier of the content widget.
		 */
		getId(): string;
		/**
		 * Get the dom node of the content widget.
		 */
		getDomNode(): HTMLElement;
		/**
		 * Get the placement of the content widget.
		 * If null is returned, the content widget will be placed off screen.
		 */
		getPosition(): IContentWidgetPosition | null;
		/**
		 * Optional function that is invoked before rendering
		 * the content widget. If a dimension is returned the editor will
		 * attempt to use it.
		 */
		beforeRender?(): IDimension | null;
		/**
		 * Optional function that is invoked after rendering the content
		 * widget. Is being invoked with the selected position preference
		 * or `null` if not rendered.
		 */
		afterRender?(position: ContentWidgetPositionPreference | null): void;
	}

	/**
	 * A positioning preference for rendering overlay widgets.
	 */
	export enum OverlayWidgetPositionPreference {
		/**
		 * Position the overlay widget in the top right corner
		 */
		TOP_RIGHT_CORNER = 0,
		/**
		 * Position the overlay widget in the bottom right corner
		 */
		BOTTOM_RIGHT_CORNER = 1,
		/**
		 * Position the overlay widget in the top center
		 */
		TOP_CENTER = 2
	}

	/**
	 * A position for rendering overlay widgets.
	 */
	export interface IOverlayWidgetPosition {
		/**
		 * The position preference for the overlay widget.
		 */
		preference: OverlayWidgetPositionPreference | null;
	}

	/**
	 * An overlay widgets renders on top of the text.
	 */
	export interface IOverlayWidget {
		/**
		 * Get a unique identifier of the overlay widget.
		 */
		getId(): string;
		/**
		 * Get the dom node of the overlay widget.
		 */
		getDomNode(): HTMLElement;
		/**
		 * Get the placement of the overlay widget.
		 * If null is returned, the overlay widget is responsible to place itself.
		 */
		getPosition(): IOverlayWidgetPosition | null;
	}

	/**
	 * Type of hit element with the mouse in the editor.
	 */
	export enum MouseTargetType {
		/**
		 * Mouse is on top of an unknown element.
		 */
		UNKNOWN = 0,
		/**
		 * Mouse is on top of the textarea used for input.
		 */
		TEXTAREA = 1,
		/**
		 * Mouse is on top of the glyph margin
		 */
		GUTTER_GLYPH_MARGIN = 2,
		/**
		 * Mouse is on top of the line numbers
		 */
		GUTTER_LINE_NUMBERS = 3,
		/**
		 * Mouse is on top of the line decorations
		 */
		GUTTER_LINE_DECORATIONS = 4,
		/**
		 * Mouse is on top of the whitespace left in the gutter by a view zone.
		 */
		GUTTER_VIEW_ZONE = 5,
		/**
		 * Mouse is on top of text in the content.
		 */
		CONTENT_TEXT = 6,
		/**
		 * Mouse is on top of empty space in the content (e.g. after line text or below last line)
		 */
		CONTENT_EMPTY = 7,
		/**
		 * Mouse is on top of a view zone in the content.
		 */
		CONTENT_VIEW_ZONE = 8,
		/**
		 * Mouse is on top of a content widget.
		 */
		CONTENT_WIDGET = 9,
		/**
		 * Mouse is on top of the decorations overview ruler.
		 */
		OVERVIEW_RULER = 10,
		/**
		 * Mouse is on top of a scrollbar.
		 */
		SCROLLBAR = 11,
		/**
		 * Mouse is on top of an overlay widget.
		 */
		OVERLAY_WIDGET = 12,
		/**
		 * Mouse is outside of the editor.
		 */
		OUTSIDE_EDITOR = 13
	}

	/**
	 * Target hit with the mouse in the editor.
	 */
	export interface IMouseTarget {
		/**
		 * The target element
		 */
		readonly element: Element | null;
		/**
		 * The target type
		 */
		readonly type: MouseTargetType;
		/**
		 * The 'approximate' editor position
		 */
		readonly position: Position | null;
		/**
		 * Desired mouse column (e.g. when position.column gets clamped to text length -- clicking after text on a line).
		 */
		readonly mouseColumn: number;
		/**
		 * The 'approximate' editor range
		 */
		readonly range: Range | null;
		/**
		 * Some extra detail.
		 */
		readonly detail: any;
	}

	/**
	 * A mouse event originating from the editor.
	 */
	export interface IEditorMouseEvent {
		readonly event: IMouseEvent;
		readonly target: IMouseTarget;
	}

	export interface IPartialEditorMouseEvent {
		readonly event: IMouseEvent;
		readonly target: IMouseTarget | null;
	}

	/**
	 * A paste event originating from the editor.
	 */
	export interface IPasteEvent {
		readonly range: Range;
		readonly mode: string | null;
	}

	export interface IEditorConstructionOptions extends IEditorOptions {
		/**
		 * The initial editor dimension (to avoid measuring the container).
		 */
		dimension?: IDimension;
		/**
		 * Place overflow widgets inside an external DOM node.
		 * Defaults to an internal DOM node.
		 */
		overflowWidgetsDomNode?: HTMLElement;
	}

	export interface IDiffEditorConstructionOptions extends IDiffEditorOptions {
		/**
		 * Place overflow widgets inside an external DOM node.
		 * Defaults to an internal DOM node.
		 */
		overflowWidgetsDomNode?: HTMLElement;
	}

	/**
	 * A rich code editor.
	 */
	export interface ICodeEditor extends IEditor {
		/**
		 * An event emitted when the content of the current model has changed.
		 * @event
		 */
		onDidChangeModelContent(listener: (e: IModelContentChangedEvent) => void): IDisposable;
		/**
		 * An event emitted when the language of the current model has changed.
		 * @event
		 */
		onDidChangeModelLanguage(listener: (e: IModelLanguageChangedEvent) => void): IDisposable;
		/**
		 * An event emitted when the language configuration of the current model has changed.
		 * @event
		 */
		onDidChangeModelLanguageConfiguration(listener: (e: IModelLanguageConfigurationChangedEvent) => void): IDisposable;
		/**
		 * An event emitted when the options of the current model has changed.
		 * @event
		 */
		onDidChangeModelOptions(listener: (e: IModelOptionsChangedEvent) => void): IDisposable;
		/**
		 * An event emitted when the configuration of the editor has changed. (e.g. `editor.updateOptions()`)
		 * @event
		 */
		onDidChangeConfiguration(listener: (e: ConfigurationChangedEvent) => void): IDisposable;
		/**
		 * An event emitted when the cursor position has changed.
		 * @event
		 */
		onDidChangeCursorPosition(listener: (e: ICursorPositionChangedEvent) => void): IDisposable;
		/**
		 * An event emitted when the cursor selection has changed.
		 * @event
		 */
		onDidChangeCursorSelection(listener: (e: ICursorSelectionChangedEvent) => void): IDisposable;
		/**
		 * An event emitted when the model of this editor has changed (e.g. `editor.setModel()`).
		 * @event
		 */
		onDidChangeModel(listener: (e: IModelChangedEvent) => void): IDisposable;
		/**
		 * An event emitted when the decorations of the current model have changed.
		 * @event
		 */
		onDidChangeModelDecorations(listener: (e: IModelDecorationsChangedEvent) => void): IDisposable;
		/**
		 * An event emitted when the text inside this editor gained focus (i.e. cursor starts blinking).
		 * @event
		 */
		onDidFocusEditorText(listener: () => void): IDisposable;
		/**
		 * An event emitted when the text inside this editor lost focus (i.e. cursor stops blinking).
		 * @event
		 */
		onDidBlurEditorText(listener: () => void): IDisposable;
		/**
		 * An event emitted when the text inside this editor or an editor widget gained focus.
		 * @event
		 */
		onDidFocusEditorWidget(listener: () => void): IDisposable;
		/**
		 * An event emitted when the text inside this editor or an editor widget lost focus.
		 * @event
		 */
		onDidBlurEditorWidget(listener: () => void): IDisposable;
		/**
		 * An event emitted after composition has started.
		 */
		onDidCompositionStart(listener: () => void): IDisposable;
		/**
		 * An event emitted after composition has ended.
		 */
		onDidCompositionEnd(listener: () => void): IDisposable;
		/**
		 * An event emitted when editing failed because the editor is read-only.
		 * @event
		 */
		onDidAttemptReadOnlyEdit(listener: () => void): IDisposable;
		/**
		 * An event emitted when users paste text in the editor.
		 * @event
		 */
		onDidPaste(listener: (e: IPasteEvent) => void): IDisposable;
		/**
		 * An event emitted on a "mouseup".
		 * @event
		 */
		onMouseUp(listener: (e: IEditorMouseEvent) => void): IDisposable;
		/**
		 * An event emitted on a "mousedown".
		 * @event
		 */
		onMouseDown(listener: (e: IEditorMouseEvent) => void): IDisposable;
		/**
		 * An event emitted on a "contextmenu".
		 * @event
		 */
		onContextMenu(listener: (e: IEditorMouseEvent) => void): IDisposable;
		/**
		 * An event emitted on a "mousemove".
		 * @event
		 */
		onMouseMove(listener: (e: IEditorMouseEvent) => void): IDisposable;
		/**
		 * An event emitted on a "mouseleave".
		 * @event
		 */
		onMouseLeave(listener: (e: IPartialEditorMouseEvent) => void): IDisposable;
		/**
		 * An event emitted on a "keyup".
		 * @event
		 */
		onKeyUp(listener: (e: IKeyboardEvent) => void): IDisposable;
		/**
		 * An event emitted on a "keydown".
		 * @event
		 */
		onKeyDown(listener: (e: IKeyboardEvent) => void): IDisposable;
		/**
		 * An event emitted when the layout of the editor has changed.
		 * @event
		 */
		onDidLayoutChange(listener: (e: EditorLayoutInfo) => void): IDisposable;
		/**
		 * An event emitted when the content width or content height in the editor has changed.
		 * @event
		 */
		onDidContentSizeChange(listener: (e: IContentSizeChangedEvent) => void): IDisposable;
		/**
		 * An event emitted when the scroll in the editor has changed.
		 * @event
		 */
		onDidScrollChange(listener: (e: IScrollEvent) => void): IDisposable;
		/**
		 * Saves current view state of the editor in a serializable object.
		 */
		saveViewState(): ICodeEditorViewState | null;
		/**
		 * Restores the view state of the editor from a serializable object generated by `saveViewState`.
		 */
		restoreViewState(state: ICodeEditorViewState): void;
		/**
		 * Returns true if the text inside this editor or an editor widget has focus.
		 */
		hasWidgetFocus(): boolean;
		/**
		 * Get a contribution of this editor.
		 * @id Unique identifier of the contribution.
		 * @return The contribution or null if contribution not found.
		 */
		getContribution<T extends IEditorContribution>(id: string): T;
		/**
		 * Type the getModel() of IEditor.
		 */
		getModel(): ITextModel | null;
		/**
		 * Sets the current model attached to this editor.
		 * If the previous model was created by the editor via the value key in the options
		 * literal object, it will be destroyed. Otherwise, if the previous model was set
		 * via setModel, or the model key in the options literal object, the previous model
		 * will not be destroyed.
		 * It is safe to call setModel(null) to simply detach the current model from the editor.
		 */
		setModel(model: ITextModel | null): void;
		/**
		 * Gets all the editor computed options.
		 */
		getOptions(): IComputedEditorOptions;
		/**
		 * Gets a specific editor option.
		 */
		getOption<T extends EditorOption>(id: T): FindComputedEditorOptionValueById<T>;
		/**
		 * Returns the editor's configuration (without any validation or defaults).
		 */
		getRawOptions(): IEditorOptions;
		/**
		 * Get value of the current model attached to this editor.
		 * @see `ITextModel.getValue`
		 */
		getValue(options?: {
			preserveBOM: boolean;
			lineEnding: string;
		}): string;
		/**
		 * Set the value of the current model attached to this editor.
		 * @see `ITextModel.setValue`
		 */
		setValue(newValue: string): void;
		/**
		 * Get the width of the editor's content.
		 * This is information that is "erased" when computing `scrollWidth = Math.max(contentWidth, width)`
		 */
		getContentWidth(): number;
		/**
		 * Get the scrollWidth of the editor's viewport.
		 */
		getScrollWidth(): number;
		/**
		 * Get the scrollLeft of the editor's viewport.
		 */
		getScrollLeft(): number;
		/**
		 * Get the height of the editor's content.
		 * This is information that is "erased" when computing `scrollHeight = Math.max(contentHeight, height)`
		 */
		getContentHeight(): number;
		/**
		 * Get the scrollHeight of the editor's viewport.
		 */
		getScrollHeight(): number;
		/**
		 * Get the scrollTop of the editor's viewport.
		 */
		getScrollTop(): number;
		/**
		 * Change the scrollLeft of the editor's viewport.
		 */
		setScrollLeft(newScrollLeft: number, scrollType?: ScrollType): void;
		/**
		 * Change the scrollTop of the editor's viewport.
		 */
		setScrollTop(newScrollTop: number, scrollType?: ScrollType): void;
		/**
		 * Change the scroll position of the editor's viewport.
		 */
		setScrollPosition(position: INewScrollPosition, scrollType?: ScrollType): void;
		/**
		 * Get an action that is a contribution to this editor.
		 * @id Unique identifier of the contribution.
		 * @return The action or null if action not found.
		 */
		getAction(id: string): IEditorAction;
		/**
		 * Execute a command on the editor.
		 * The edits will land on the undo-redo stack, but no "undo stop" will be pushed.
		 * @param source The source of the call.
		 * @param command The command to execute
		 */
		executeCommand(source: string | null | undefined, command: ICommand): void;
		/**
		 * Push an "undo stop" in the undo-redo stack.
		 */
		pushUndoStop(): boolean;
		/**
		 * Execute edits on the editor.
		 * The edits will land on the undo-redo stack, but no "undo stop" will be pushed.
		 * @param source The source of the call.
		 * @param edits The edits to execute.
		 * @param endCursorState Cursor state after the edits were applied.
		 */
		executeEdits(source: string | null | undefined, edits: IIdentifiedSingleEditOperation[], endCursorState?: ICursorStateComputer | Selection[]): boolean;
		/**
		 * Execute multiple (concomitant) commands on the editor.
		 * @param source The source of the call.
		 * @param command The commands to execute
		 */
		executeCommands(source: string | null | undefined, commands: (ICommand | null)[]): void;
		/**
		 * Get all the decorations on a line (filtering out decorations from other editors).
		 */
		getLineDecorations(lineNumber: number): IModelDecoration[] | null;
		/**
		 * All decorations added through this call will get the ownerId of this editor.
		 * @see `ITextModel.deltaDecorations`
		 */
		deltaDecorations(oldDecorations: string[], newDecorations: IModelDeltaDecoration[]): string[];
		/**
		 * Get the layout info for the editor.
		 */
		getLayoutInfo(): EditorLayoutInfo;
		/**
		 * Returns the ranges that are currently visible.
		 * Does not account for horizontal scrolling.
		 */
		getVisibleRanges(): Range[];
		/**
		 * Get the vertical position (top offset) for the line w.r.t. to the first line.
		 */
		getTopForLineNumber(lineNumber: number): number;
		/**
		 * Get the vertical position (top offset) for the position w.r.t. to the first line.
		 */
		getTopForPosition(lineNumber: number, column: number): number;
		/**
		 * Returns the editor's container dom node
		 */
		getContainerDomNode(): HTMLElement;
		/**
		 * Returns the editor's dom node
		 */
		getDomNode(): HTMLElement | null;
		/**
		 * Add a content widget. Widgets must have unique ids, otherwise they will be overwritten.
		 */
		addContentWidget(widget: IContentWidget): void;
		/**
		 * Layout/Reposition a content widget. This is a ping to the editor to call widget.getPosition()
		 * and update appropriately.
		 */
		layoutContentWidget(widget: IContentWidget): void;
		/**
		 * Remove a content widget.
		 */
		removeContentWidget(widget: IContentWidget): void;
		/**
		 * Add an overlay widget. Widgets must have unique ids, otherwise they will be overwritten.
		 */
		addOverlayWidget(widget: IOverlayWidget): void;
		/**
		 * Layout/Reposition an overlay widget. This is a ping to the editor to call widget.getPosition()
		 * and update appropriately.
		 */
		layoutOverlayWidget(widget: IOverlayWidget): void;
		/**
		 * Remove an overlay widget.
		 */
		removeOverlayWidget(widget: IOverlayWidget): void;
		/**
		 * Change the view zones. View zones are lost when a new model is attached to the editor.
		 */
		changeViewZones(callback: (accessor: IViewZoneChangeAccessor) => void): void;
		/**
		 * Get the horizontal position (left offset) for the column w.r.t to the beginning of the line.
		 * This method works only if the line `lineNumber` is currently rendered (in the editor's viewport).
		 * Use this method with caution.
		 */
		getOffsetForColumn(lineNumber: number, column: number): number;
		/**
		 * Force an editor render now.
		 */
		render(forceRedraw?: boolean): void;
		/**
		 * Get the hit test target at coordinates `clientX` and `clientY`.
		 * The coordinates are relative to the top-left of the viewport.
		 *
		 * @returns Hit test target or null if the coordinates fall outside the editor or the editor has no model.
		 */
		getTargetAtClientPoint(clientX: number, clientY: number): IMouseTarget | null;
		/**
		 * Get the visible position for `position`.
		 * The result position takes scrolling into account and is relative to the top left corner of the editor.
		 * Explanation 1: the results of this method will change for the same `position` if the user scrolls the editor.
		 * Explanation 2: the results of this method will not change if the container of the editor gets repositioned.
		 * Warning: the results of this method are inaccurate for positions that are outside the current editor viewport.
		 */
		getScrolledVisiblePosition(position: IPosition): {
			top: number;
			left: number;
			height: number;
		} | null;
		/**
		 * Apply the same font settings as the editor to `target`.
		 */
		applyFontInfo(target: HTMLElement): void;
	}

	/**
	 * Information about a line in the diff editor
	 */
	export interface IDiffLineInformation {
		readonly equivalentLineNumber: number;
	}

	/**
	 * A rich diff editor.
	 */
	export interface IDiffEditor extends IEditor {
		/**
		 * @see ICodeEditor.getDomNode
		 */
		getDomNode(): HTMLElement;
		/**
		 * An event emitted when the diff information computed by this diff editor has been updated.
		 * @event
		 */
		onDidUpdateDiff(listener: () => void): IDisposable;
		/**
		 * Saves current view state of the editor in a serializable object.
		 */
		saveViewState(): IDiffEditorViewState | null;
		/**
		 * Restores the view state of the editor from a serializable object generated by `saveViewState`.
		 */
		restoreViewState(state: IDiffEditorViewState): void;
		/**
		 * Type the getModel() of IEditor.
		 */
		getModel(): IDiffEditorModel | null;
		/**
		 * Sets the current model attached to this editor.
		 * If the previous model was created by the editor via the value key in the options
		 * literal object, it will be destroyed. Otherwise, if the previous model was set
		 * via setModel, or the model key in the options literal object, the previous model
		 * will not be destroyed.
		 * It is safe to call setModel(null) to simply detach the current model from the editor.
		 */
		setModel(model: IDiffEditorModel | null): void;
		/**
		 * Get the `original` editor.
		 */
		getOriginalEditor(): ICodeEditor;
		/**
		 * Get the `modified` editor.
		 */
		getModifiedEditor(): ICodeEditor;
		/**
		 * Get the computed diff information.
		 */
		getLineChanges(): ILineChange[] | null;
		/**
		 * Get information based on computed diff about a line number from the original model.
		 * If the diff computation is not finished or the model is missing, will return null.
		 */
		getDiffLineInformationForOriginal(lineNumber: number): IDiffLineInformation | null;
		/**
		 * Get information based on computed diff about a line number from the modified model.
		 * If the diff computation is not finished or the model is missing, will return null.
		 */
		getDiffLineInformationForModified(lineNumber: number): IDiffLineInformation | null;
		/**
		 * Update the editor's options after the editor has been created.
		 */
		updateOptions(newOptions: IDiffEditorOptions): void;
	}

	export class FontInfo extends BareFontInfo {
		readonly _editorStylingBrand: void;
		readonly isTrusted: boolean;
		readonly isMonospace: boolean;
		readonly typicalHalfwidthCharacterWidth: number;
		readonly typicalFullwidthCharacterWidth: number;
		readonly canUseHalfwidthRightwardsArrow: boolean;
		readonly spaceWidth: number;
		readonly middotWidth: number;
		readonly wsmiddotWidth: number;
		readonly maxDigitWidth: number;
	}

	export class BareFontInfo {
		readonly _bareFontInfoBrand: void;
		readonly zoomLevel: number;
		readonly fontFamily: string;
		readonly fontWeight: string;
		readonly fontSize: number;
		readonly fontFeatureSettings: string;
		readonly lineHeight: number;
		readonly letterSpacing: number;
	}

	//compatibility:
	export type IReadOnlyModel = ITextModel;
	export type IModel = ITextModel;
}

declare namespace monaco.languages {


	/**
	 * Register information about a new language.
	 */
	export function register(language: ILanguageExtensionPoint): void;

	/**
	 * Get the information of all the registered languages.
	 */
	export function getLanguages(): ILanguageExtensionPoint[];

	export function getEncodedLanguageId(languageId: string): number;

	/**
	 * An event emitted when a language is first time needed (e.g. a model has it set).
	 * @event
	 */
	export function onLanguage(languageId: string, callback: () => void): IDisposable;

	/**
	 * Set the editing configuration for a language.
	 */
	export function setLanguageConfiguration(languageId: string, configuration: LanguageConfiguration): IDisposable;

	/**
	 * A token.
	 */
	export interface IToken {
		startIndex: number;
		scopes: string;
	}

	/**
	 * The result of a line tokenization.
	 */
	export interface ILineTokens {
		/**
		 * The list of tokens on the line.
		 */
		tokens: IToken[];
		/**
		 * The tokenization end state.
		 * A pointer will be held to this and the object should not be modified by the tokenizer after the pointer is returned.
		 */
		endState: IState;
	}

	/**
	 * The result of a line tokenization.
	 */
	export interface IEncodedLineTokens {
		/**
		 * The tokens on the line in a binary, encoded format. Each token occupies two array indices. For token i:
		 *  - at offset 2*i => startIndex
		 *  - at offset 2*i + 1 => metadata
		 * Meta data is in binary format:
		 * - -------------------------------------------
		 *     3322 2222 2222 1111 1111 1100 0000 0000
		 *     1098 7654 3210 9876 5432 1098 7654 3210
		 * - -------------------------------------------
		 *     bbbb bbbb bfff ffff ffFF FTTT LLLL LLLL
		 * - -------------------------------------------
		 *  - L = EncodedLanguageId (8 bits): Use `getEncodedLanguageId` to get the encoded ID of a language.
		 *  - T = StandardTokenType (3 bits): Other = 0, Comment = 1, String = 2, RegEx = 4.
		 *  - F = FontStyle (3 bits): None = 0, Italic = 1, Bold = 2, Underline = 4.
		 *  - f = foreground ColorId (9 bits)
		 *  - b = background ColorId (9 bits)
		 *  - The color value for each colorId is defined in IStandaloneThemeData.customTokenColors:
		 * e.g. colorId = 1 is stored in IStandaloneThemeData.customTokenColors[1]. Color id = 0 means no color,
		 * id = 1 is for the default foreground color, id = 2 for the default background.
		 */
		tokens: Uint32Array;
		/**
		 * The tokenization end state.
		 * A pointer will be held to this and the object should not be modified by the tokenizer after the pointer is returned.
		 */
		endState: IState;
	}

	/**
	 * A "manual" provider of tokens.
	 */
	export interface TokensProvider {
		/**
		 * The initial state of a language. Will be the state passed in to tokenize the first line.
		 */
		getInitialState(): IState;
		/**
		 * Tokenize a line given the state at the beginning of the line.
		 */
		tokenize(line: string, state: IState): ILineTokens;
	}

	/**
	 * A "manual" provider of tokens, returning tokens in a binary form.
	 */
	export interface EncodedTokensProvider {
		/**
		 * The initial state of a language. Will be the state passed in to tokenize the first line.
		 */
		getInitialState(): IState;
		/**
		 * Tokenize a line given the state at the beginning of the line.
		 */
		tokenizeEncoded(line: string, state: IState): IEncodedLineTokens;
	}

	/**
	 * Set the tokens provider for a language (manual implementation).
	 */
	export function setTokensProvider(languageId: string, provider: TokensProvider | EncodedTokensProvider | Thenable<TokensProvider | EncodedTokensProvider>): IDisposable;

	/**
	 * Set the tokens provider for a language (monarch implementation).
	 */
	export function setMonarchTokensProvider(languageId: string, languageDef: IMonarchLanguage | Thenable<IMonarchLanguage>): IDisposable;

	/**
	 * Register a reference provider (used by e.g. reference search).
	 */
	export function registerReferenceProvider(languageId: string, provider: ReferenceProvider): IDisposable;

	/**
	 * Register a rename provider (used by e.g. rename symbol).
	 */
	export function registerRenameProvider(languageId: string, provider: RenameProvider): IDisposable;

	/**
	 * Register a signature help provider (used by e.g. parameter hints).
	 */
	export function registerSignatureHelpProvider(languageId: string, provider: SignatureHelpProvider): IDisposable;

	/**
	 * Register a hover provider (used by e.g. editor hover).
	 */
	export function registerHoverProvider(languageId: string, provider: HoverProvider): IDisposable;

	/**
	 * Register a document symbol provider (used by e.g. outline).
	 */
	export function registerDocumentSymbolProvider(languageId: string, provider: DocumentSymbolProvider): IDisposable;

	/**
	 * Register a document highlight provider (used by e.g. highlight occurrences).
	 */
	export function registerDocumentHighlightProvider(languageId: string, provider: DocumentHighlightProvider): IDisposable;

	/**
	 * Register an on type rename range provider.
	 */
	export function registerOnTypeRenameRangeProvider(languageId: string, provider: OnTypeRenameRangeProvider): IDisposable;

	/**
	 * Register a definition provider (used by e.g. go to definition).
	 */
	export function registerDefinitionProvider(languageId: string, provider: DefinitionProvider): IDisposable;

	/**
	 * Register a implementation provider (used by e.g. go to implementation).
	 */
	export function registerImplementationProvider(languageId: string, provider: ImplementationProvider): IDisposable;

	/**
	 * Register a type definition provider (used by e.g. go to type definition).
	 */
	export function registerTypeDefinitionProvider(languageId: string, provider: TypeDefinitionProvider): IDisposable;

	/**
	 * Register a code lens provider (used by e.g. inline code lenses).
	 */
	export function registerCodeLensProvider(languageId: string, provider: CodeLensProvider): IDisposable;

	/**
	 * Register a code action provider (used by e.g. quick fix).
	 */
	export function registerCodeActionProvider(languageId: string, provider: CodeActionProvider): IDisposable;

	/**
	 * Register a formatter that can handle only entire models.
	 */
	export function registerDocumentFormattingEditProvider(languageId: string, provider: DocumentFormattingEditProvider): IDisposable;

	/**
	 * Register a formatter that can handle a range inside a model.
	 */
	export function registerDocumentRangeFormattingEditProvider(languageId: string, provider: DocumentRangeFormattingEditProvider): IDisposable;

	/**
	 * Register a formatter than can do formatting as the user types.
	 */
	export function registerOnTypeFormattingEditProvider(languageId: string, provider: OnTypeFormattingEditProvider): IDisposable;

	/**
	 * Register a link provider that can find links in text.
	 */
	export function registerLinkProvider(languageId: string, provider: LinkProvider): IDisposable;

	/**
	 * Register a completion item provider (use by e.g. suggestions).
	 */
	export function registerCompletionItemProvider(languageId: string, provider: CompletionItemProvider): IDisposable;

	/**
	 * Register a document color provider (used by Color Picker, Color Decorator).
	 */
	export function registerColorProvider(languageId: string, provider: DocumentColorProvider): IDisposable;

	/**
	 * Register a folding range provider
	 */
	export function registerFoldingRangeProvider(languageId: string, provider: FoldingRangeProvider): IDisposable;

	/**
	 * Register a declaration provider
	 */
	export function registerDeclarationProvider(languageId: string, provider: DeclarationProvider): IDisposable;

	/**
	 * Register a selection range provider
	 */
	export function registerSelectionRangeProvider(languageId: string, provider: SelectionRangeProvider): IDisposable;

	/**
	 * Register a document semantic tokens provider
	 */
	export function registerDocumentSemanticTokensProvider(languageId: string, provider: DocumentSemanticTokensProvider): IDisposable;

	/**
	 * Register a document range semantic tokens provider
	 */
	export function registerDocumentRangeSemanticTokensProvider(languageId: string, provider: DocumentRangeSemanticTokensProvider): IDisposable;

	/**
	 * Contains additional diagnostic information about the context in which
	 * a [code action](#CodeActionProvider.provideCodeActions) is run.
	 */
	export interface CodeActionContext {
		/**
		 * An array of diagnostics.
		 */
		readonly markers: editor.IMarkerData[];
		/**
		 * Requested kind of actions to return.
		 */
		readonly only?: string;
	}

	/**
	 * The code action interface defines the contract between extensions and
	 * the [light bulb](https://code.visualstudio.com/docs/editor/editingevolved#_code-action) feature.
	 */
	export interface CodeActionProvider {
		/**
		 * Provide commands for the given document and range.
		 */
		provideCodeActions(model: editor.ITextModel, range: Range, context: CodeActionContext, token: CancellationToken): ProviderResult<CodeActionList>;
	}

	/**
	 * Describes how comments for a language work.
	 */
	export interface CommentRule {
		/**
		 * The line comment token, like `// this is a comment`
		 */
		lineComment?: string | null;
		/**
		 * The block comment character pair, like `/* block comment *&#47;`
		 */
		blockComment?: CharacterPair | null;
	}

	/**
	 * The language configuration interface defines the contract between extensions and
	 * various editor features, like automatic bracket insertion, automatic indentation etc.
	 */
	export interface LanguageConfiguration {
		/**
		 * The language's comment settings.
		 */
		comments?: CommentRule;
		/**
		 * The language's brackets.
		 * This configuration implicitly affects pressing Enter around these brackets.
		 */
		brackets?: CharacterPair[];
		/**
		 * The language's word definition.
		 * If the language supports Unicode identifiers (e.g. JavaScript), it is preferable
		 * to provide a word definition that uses exclusion of known separators.
		 * e.g.: A regex that matches anything except known separators (and dot is allowed to occur in a floating point number):
		 *   /(-?\d*\.\d\w*)|([^\`\~\!\@\#\%\^\&\*\(\)\-\=\+\[\{\]\}\\\|\;\:\'\"\,\.\<\>\/\?\s]+)/g
		 */
		wordPattern?: RegExp;
		/**
		 * The language's indentation settings.
		 */
		indentationRules?: IndentationRule;
		/**
		 * The language's rules to be evaluated when pressing Enter.
		 */
		onEnterRules?: OnEnterRule[];
		/**
		 * The language's auto closing pairs. The 'close' character is automatically inserted with the
		 * 'open' character is typed. If not set, the configured brackets will be used.
		 */
		autoClosingPairs?: IAutoClosingPairConditional[];
		/**
		 * The language's surrounding pairs. When the 'open' character is typed on a selection, the
		 * selected string is surrounded by the open and close characters. If not set, the autoclosing pairs
		 * settings will be used.
		 */
		surroundingPairs?: IAutoClosingPair[];
		/**
		 * Defines what characters must be after the cursor for bracket or quote autoclosing to occur when using the \'languageDefined\' autoclosing setting.
		 *
		 * This is typically the set of characters which can not start an expression, such as whitespace, closing brackets, non-unary operators, etc.
		 */
		autoCloseBefore?: string;
		/**
		 * The language's folding rules.
		 */
		folding?: FoldingRules;
		/**
		 * **Deprecated** Do not use.
		 *
		 * @deprecated Will be replaced by a better API soon.
		 */
		__electricCharacterSupport?: {
			docComment?: IDocComment;
		};
	}

	/**
	 * Describes indentation rules for a language.
	 */
	export interface IndentationRule {
		/**
		 * If a line matches this pattern, then all the lines after it should be unindented once (until another rule matches).
		 */
		decreaseIndentPattern: RegExp;
		/**
		 * If a line matches this pattern, then all the lines after it should be indented once (until another rule matches).
		 */
		increaseIndentPattern: RegExp;
		/**
		 * If a line matches this pattern, then **only the next line** after it should be indented once.
		 */
		indentNextLinePattern?: RegExp | null;
		/**
		 * If a line matches this pattern, then its indentation should not be changed and it should not be evaluated against the other rules.
		 */
		unIndentedLinePattern?: RegExp | null;
	}

	/**
	 * Describes language specific folding markers such as '#region' and '#endregion'.
	 * The start and end regexes will be tested against the contents of all lines and must be designed efficiently:
	 * - the regex should start with '^'
	 * - regexp flags (i, g) are ignored
	 */
	export interface FoldingMarkers {
		start: RegExp;
		end: RegExp;
	}

	/**
	 * Describes folding rules for a language.
	 */
	export interface FoldingRules {
		/**
		 * Used by the indentation based strategy to decide whether empty lines belong to the previous or the next block.
		 * A language adheres to the off-side rule if blocks in that language are expressed by their indentation.
		 * See [wikipedia](https://en.wikipedia.org/wiki/Off-side_rule) for more information.
		 * If not set, `false` is used and empty lines belong to the previous block.
		 */
		offSide?: boolean;
		/**
		 * Region markers used by the language.
		 */
		markers?: FoldingMarkers;
	}

	/**
	 * Describes a rule to be evaluated when pressing Enter.
	 */
	export interface OnEnterRule {
		/**
		 * This rule will only execute if the text before the cursor matches this regular expression.
		 */
		beforeText: RegExp;
		/**
		 * This rule will only execute if the text after the cursor matches this regular expression.
		 */
		afterText?: RegExp;
		/**
		 * This rule will only execute if the text above the this line matches this regular expression.
		 */
		oneLineAboveText?: RegExp;
		/**
		 * The action to execute.
		 */
		action: EnterAction;
	}

	/**
	 * Definition of documentation comments (e.g. Javadoc/JSdoc)
	 */
	export interface IDocComment {
		/**
		 * The string that starts a doc comment (e.g. '/**')
		 */
		open: string;
		/**
		 * The string that appears on the last line and closes the doc comment (e.g. ' * /').
		 */
		close?: string;
	}

	/**
	 * A tuple of two characters, like a pair of
	 * opening and closing brackets.
	 */
	export type CharacterPair = [string, string];

	export interface IAutoClosingPair {
		open: string;
		close: string;
	}

	export interface IAutoClosingPairConditional extends IAutoClosingPair {
		notIn?: string[];
	}

	/**
	 * Describes what to do with the indentation when pressing Enter.
	 */
	export enum IndentAction {
		/**
		 * Insert new line and copy the previous line's indentation.
		 */
		None = 0,
		/**
		 * Insert new line and indent once (relative to the previous line's indentation).
		 */
		Indent = 1,
		/**
		 * Insert two new lines:
		 *  - the first one indented which will hold the cursor
		 *  - the second one at the same indentation level
		 */
		IndentOutdent = 2,
		/**
		 * Insert new line and outdent once (relative to the previous line's indentation).
		 */
		Outdent = 3
	}

	/**
	 * Describes what to do when pressing Enter.
	 */
	export interface EnterAction {
		/**
		 * Describe what to do with the indentation.
		 */
		indentAction: IndentAction;
		/**
		 * Describes text to be appended after the new line and after the indentation.
		 */
		appendText?: string;
		/**
		 * Describes the number of characters to remove from the new line's indentation.
		 */
		removeText?: number;
	}

	/**
	 * The state of the tokenizer between two lines.
	 * It is useful to store flags such as in multiline comment, etc.
	 * The model will clone the previous line's state and pass it in to tokenize the next line.
	 */
	export interface IState {
		clone(): IState;
		equals(other: IState): boolean;
	}

	/**
	 * A provider result represents the values a provider, like the [`HoverProvider`](#HoverProvider),
	 * may return. For once this is the actual result type `T`, like `Hover`, or a thenable that resolves
	 * to that type `T`. In addition, `null` and `undefined` can be returned - either directly or from a
	 * thenable.
	 */
	export type ProviderResult<T> = T | undefined | null | Thenable<T | undefined | null>;

	/**
	 * A hover represents additional information for a symbol or word. Hovers are
	 * rendered in a tooltip-like widget.
	 */
	export interface Hover {
		/**
		 * The contents of this hover.
		 */
		contents: IMarkdownString[];
		/**
		 * The range to which this hover applies. When missing, the
		 * editor will use the range at the current position or the
		 * current position itself.
		 */
		range?: IRange;
	}

	/**
	 * The hover provider interface defines the contract between extensions and
	 * the [hover](https://code.visualstudio.com/docs/editor/intellisense)-feature.
	 */
	export interface HoverProvider {
		/**
		 * Provide a hover for the given position and document. Multiple hovers at the same
		 * position will be merged by the editor. A hover can have a range which defaults
		 * to the word range at the position when omitted.
		 */
		provideHover(model: editor.ITextModel, position: Position, token: CancellationToken): ProviderResult<Hover>;
	}

	export enum CompletionItemKind {
		Method = 0,
		Function = 1,
		Constructor = 2,
		Field = 3,
		Variable = 4,
		Class = 5,
		Struct = 6,
		Interface = 7,
		Module = 8,
		Property = 9,
		Event = 10,
		Operator = 11,
		Unit = 12,
		Value = 13,
		Constant = 14,
		Enum = 15,
		EnumMember = 16,
		Keyword = 17,
		Text = 18,
		Color = 19,
		File = 20,
		Reference = 21,
		Customcolor = 22,
		Folder = 23,
		TypeParameter = 24,
		User = 25,
		Issue = 26,
		Snippet = 27
	}

	export interface CompletionItemLabel {
		/**
		 * The function or variable. Rendered leftmost.
		 */
		name: string;
		/**
		 * The parameters without the return type. Render after `name`.
		 */
		parameters?: string;
		/**
		 * The fully qualified name, like package name or file path. Rendered after `signature`.
		 */
		qualifier?: string;
		/**
		 * The return-type of a function or type of a property/variable. Rendered rightmost.
		 */
		type?: string;
	}

	export enum CompletionItemTag {
		Deprecated = 1
	}

	export enum CompletionItemInsertTextRule {
		/**
		 * Adjust whitespace/indentation of multiline insert texts to
		 * match the current line indentation.
		 */
		KeepWhitespace = 1,
		/**
		 * `insertText` is a snippet.
		 */
		InsertAsSnippet = 4
	}

	/**
	 * A completion item represents a text snippet that is
	 * proposed to complete text that is being typed.
	 */
	export interface CompletionItem {
		/**
		 * The label of this completion item. By default
		 * this is also the text that is inserted when selecting
		 * this completion.
		 */
		label: string | CompletionItemLabel;
		/**
		 * The kind of this completion item. Based on the kind
		 * an icon is chosen by the editor.
		 */
		kind: CompletionItemKind;
		/**
		 * A modifier to the `kind` which affect how the item
		 * is rendered, e.g. Deprecated is rendered with a strikeout
		 */
		tags?: ReadonlyArray<CompletionItemTag>;
		/**
		 * A human-readable string with additional information
		 * about this item, like type or symbol information.
		 */
		detail?: string;
		/**
		 * A human-readable string that represents a doc-comment.
		 */
		documentation?: string | IMarkdownString;
		/**
		 * A string that should be used when comparing this item
		 * with other items. When `falsy` the [label](#CompletionItem.label)
		 * is used.
		 */
		sortText?: string;
		/**
		 * A string that should be used when filtering a set of
		 * completion items. When `falsy` the [label](#CompletionItem.label)
		 * is used.
		 */
		filterText?: string;
		/**
		 * Select this item when showing. *Note* that only one completion item can be selected and
		 * that the editor decides which item that is. The rule is that the *first* item of those
		 * that match best is selected.
		 */
		preselect?: boolean;
		/**
		 * A string or snippet that should be inserted in a document when selecting
		 * this completion.
		 * is used.
		 */
		insertText: string;
		/**
		 * Addition rules (as bitmask) that should be applied when inserting
		 * this completion.
		 */
		insertTextRules?: CompletionItemInsertTextRule;
		/**
		 * A range of text that should be replaced by this completion item.
		 *
		 * Defaults to a range from the start of the [current word](#TextDocument.getWordRangeAtPosition) to the
		 * current position.
		 *
		 * *Note:* The range must be a [single line](#Range.isSingleLine) and it must
		 * [contain](#Range.contains) the position at which completion has been [requested](#CompletionItemProvider.provideCompletionItems).
		 */
		range: IRange | {
			insert: IRange;
			replace: IRange;
		};
		/**
		 * An optional set of characters that when pressed while this completion is active will accept it first and
		 * then type that character. *Note* that all commit characters should have `length=1` and that superfluous
		 * characters will be ignored.
		 */
		commitCharacters?: string[];
		/**
		 * An optional array of additional text edits that are applied when
		 * selecting this completion. Edits must not overlap with the main edit
		 * nor with themselves.
		 */
		additionalTextEdits?: editor.ISingleEditOperation[];
		/**
		 * A command that should be run upon acceptance of this item.
		 */
		command?: Command;
	}

	export interface CompletionList {
		suggestions: CompletionItem[];
		incomplete?: boolean;
		dispose?(): void;
	}

	/**
	 * How a suggest provider was triggered.
	 */
	export enum CompletionTriggerKind {
		Invoke = 0,
		TriggerCharacter = 1,
		TriggerForIncompleteCompletions = 2
	}

	/**
	 * Contains additional information about the context in which
	 * [completion provider](#CompletionItemProvider.provideCompletionItems) is triggered.
	 */
	export interface CompletionContext {
		/**
		 * How the completion was triggered.
		 */
		triggerKind: CompletionTriggerKind;
		/**
		 * Character that triggered the completion item provider.
		 *
		 * `undefined` if provider was not triggered by a character.
		 */
		triggerCharacter?: string;
	}

	/**
	 * The completion item provider interface defines the contract between extensions and
	 * the [IntelliSense](https://code.visualstudio.com/docs/editor/intellisense).
	 *
	 * When computing *complete* completion items is expensive, providers can optionally implement
	 * the `resolveCompletionItem`-function. In that case it is enough to return completion
	 * items with a [label](#CompletionItem.label) from the
	 * [provideCompletionItems](#CompletionItemProvider.provideCompletionItems)-function. Subsequently,
	 * when a completion item is shown in the UI and gains focus this provider is asked to resolve
	 * the item, like adding [doc-comment](#CompletionItem.documentation) or [details](#CompletionItem.detail).
	 */
	export interface CompletionItemProvider {
		triggerCharacters?: string[];
		/**
		 * Provide completion items for the given position and document.
		 */
		provideCompletionItems(model: editor.ITextModel, position: Position, context: CompletionContext, token: CancellationToken): ProviderResult<CompletionList>;
		/**
		 * Given a completion item fill in more data, like [doc-comment](#CompletionItem.documentation)
		 * or [details](#CompletionItem.detail).
		 *
		 * The editor will only resolve a completion item once.
		 */
		resolveCompletionItem?(item: CompletionItem, token: CancellationToken): ProviderResult<CompletionItem>;
	}

	export interface CodeAction {
		title: string;
		command?: Command;
		edit?: WorkspaceEdit;
		diagnostics?: editor.IMarkerData[];
		kind?: string;
		isPreferred?: boolean;
		disabled?: string;
	}

	export interface CodeActionList extends IDisposable {
		readonly actions: ReadonlyArray<CodeAction>;
	}

	/**
	 * Represents a parameter of a callable-signature. A parameter can
	 * have a label and a doc-comment.
	 */
	export interface ParameterInformation {
		/**
		 * The label of this signature. Will be shown in
		 * the UI.
		 */
		label: string | [number, number];
		/**
		 * The human-readable doc-comment of this signature. Will be shown
		 * in the UI but can be omitted.
		 */
		documentation?: string | IMarkdownString;
	}

	/**
	 * Represents the signature of something callable. A signature
	 * can have a label, like a function-name, a doc-comment, and
	 * a set of parameters.
	 */
	export interface SignatureInformation {
		/**
		 * The label of this signature. Will be shown in
		 * the UI.
		 */
		label: string;
		/**
		 * The human-readable doc-comment of this signature. Will be shown
		 * in the UI but can be omitted.
		 */
		documentation?: string | IMarkdownString;
		/**
		 * The parameters of this signature.
		 */
		parameters: ParameterInformation[];
		/**
		 * Index of the active parameter.
		 *
		 * If provided, this is used in place of `SignatureHelp.activeSignature`.
		 */
		activeParameter?: number;
	}

	/**
	 * Signature help represents the signature of something
	 * callable. There can be multiple signatures but only one
	 * active and only one active parameter.
	 */
	export interface SignatureHelp {
		/**
		 * One or more signatures.
		 */
		signatures: SignatureInformation[];
		/**
		 * The active signature.
		 */
		activeSignature: number;
		/**
		 * The active parameter of the active signature.
		 */
		activeParameter: number;
	}

	export interface SignatureHelpResult extends IDisposable {
		value: SignatureHelp;
	}

	export enum SignatureHelpTriggerKind {
		Invoke = 1,
		TriggerCharacter = 2,
		ContentChange = 3
	}

	export interface SignatureHelpContext {
		readonly triggerKind: SignatureHelpTriggerKind;
		readonly triggerCharacter?: string;
		readonly isRetrigger: boolean;
		readonly activeSignatureHelp?: SignatureHelp;
	}

	/**
	 * The signature help provider interface defines the contract between extensions and
	 * the [parameter hints](https://code.visualstudio.com/docs/editor/intellisense)-feature.
	 */
	export interface SignatureHelpProvider {
		readonly signatureHelpTriggerCharacters?: ReadonlyArray<string>;
		readonly signatureHelpRetriggerCharacters?: ReadonlyArray<string>;
		/**
		 * Provide help for the signature at the given position and document.
		 */
		provideSignatureHelp(model: editor.ITextModel, position: Position, token: CancellationToken, context: SignatureHelpContext): ProviderResult<SignatureHelpResult>;
	}

	/**
	 * A document highlight kind.
	 */
	export enum DocumentHighlightKind {
		/**
		 * A textual occurrence.
		 */
		Text = 0,
		/**
		 * Read-access of a symbol, like reading a variable.
		 */
		Read = 1,
		/**
		 * Write-access of a symbol, like writing to a variable.
		 */
		Write = 2
	}

	/**
	 * A document highlight is a range inside a text document which deserves
	 * special attention. Usually a document highlight is visualized by changing
	 * the background color of its range.
	 */
	export interface DocumentHighlight {
		/**
		 * The range this highlight applies to.
		 */
		range: IRange;
		/**
		 * The highlight kind, default is [text](#DocumentHighlightKind.Text).
		 */
		kind?: DocumentHighlightKind;
	}

	/**
	 * The document highlight provider interface defines the contract between extensions and
	 * the word-highlight-feature.
	 */
	export interface DocumentHighlightProvider {
		/**
		 * Provide a set of document highlights, like all occurrences of a variable or
		 * all exit-points of a function.
		 */
		provideDocumentHighlights(model: editor.ITextModel, position: Position, token: CancellationToken): ProviderResult<DocumentHighlight[]>;
	}

	/**
	 * The rename range provider interface defines the contract between extensions and
	 * the live-rename feature.
	 */
	export interface OnTypeRenameRangeProvider {
		/**
		 * Provide a list of ranges that can be live-renamed together.
		 */
		provideOnTypeRenameRanges(model: editor.ITextModel, position: Position, token: CancellationToken): ProviderResult<OnTypeRenameRanges>;
	}

	/**
	 * Represents a list of ranges that can be renamed together along with a word pattern to describe valid range contents.
	 */
	export interface OnTypeRenameRanges {
		/**
		 * A list of ranges that can be renamed together. The ranges must have
		 * identical length and contain identical text content. The ranges cannot overlap
		 */
		ranges: IRange[];
		/**
		 * An optional word pattern that describes valid contents for the given ranges.
		 * If no pattern is provided, the language configuration's word pattern will be used.
		 */
		wordPattern?: RegExp;
	}

	/**
	 * Value-object that contains additional information when
	 * requesting references.
	 */
	export interface ReferenceContext {
		/**
		 * Include the declaration of the current symbol.
		 */
		includeDeclaration: boolean;
	}

	/**
	 * The reference provider interface defines the contract between extensions and
	 * the [find references](https://code.visualstudio.com/docs/editor/editingevolved#_peek)-feature.
	 */
	export interface ReferenceProvider {
		/**
		 * Provide a set of project-wide references for the given position and document.
		 */
		provideReferences(model: editor.ITextModel, position: Position, context: ReferenceContext, token: CancellationToken): ProviderResult<Location[]>;
	}

	/**
	 * Represents a location inside a resource, such as a line
	 * inside a text file.
	 */
	export interface Location {
		/**
		 * The resource identifier of this location.
		 */
		uri: Uri;
		/**
		 * The document range of this locations.
		 */
		range: IRange;
	}

	export interface LocationLink {
		/**
		 * A range to select where this link originates from.
		 */
		originSelectionRange?: IRange;
		/**
		 * The target uri this link points to.
		 */
		uri: Uri;
		/**
		 * The full range this link points to.
		 */
		range: IRange;
		/**
		 * A range to select this link points to. Must be contained
		 * in `LocationLink.range`.
		 */
		targetSelectionRange?: IRange;
	}

	export type Definition = Location | Location[] | LocationLink[];

	/**
	 * The definition provider interface defines the contract between extensions and
	 * the [go to definition](https://code.visualstudio.com/docs/editor/editingevolved#_go-to-definition)
	 * and peek definition features.
	 */
	export interface DefinitionProvider {
		/**
		 * Provide the definition of the symbol at the given position and document.
		 */
		provideDefinition(model: editor.ITextModel, position: Position, token: CancellationToken): ProviderResult<Definition | LocationLink[]>;
	}

	/**
	 * The definition provider interface defines the contract between extensions and
	 * the [go to definition](https://code.visualstudio.com/docs/editor/editingevolved#_go-to-definition)
	 * and peek definition features.
	 */
	export interface DeclarationProvider {
		/**
		 * Provide the declaration of the symbol at the given position and document.
		 */
		provideDeclaration(model: editor.ITextModel, position: Position, token: CancellationToken): ProviderResult<Definition | LocationLink[]>;
	}

	/**
	 * The implementation provider interface defines the contract between extensions and
	 * the go to implementation feature.
	 */
	export interface ImplementationProvider {
		/**
		 * Provide the implementation of the symbol at the given position and document.
		 */
		provideImplementation(model: editor.ITextModel, position: Position, token: CancellationToken): ProviderResult<Definition | LocationLink[]>;
	}

	/**
	 * The type definition provider interface defines the contract between extensions and
	 * the go to type definition feature.
	 */
	export interface TypeDefinitionProvider {
		/**
		 * Provide the type definition of the symbol at the given position and document.
		 */
		provideTypeDefinition(model: editor.ITextModel, position: Position, token: CancellationToken): ProviderResult<Definition | LocationLink[]>;
	}

	/**
	 * A symbol kind.
	 */
	export enum SymbolKind {
		File = 0,
		Module = 1,
		Namespace = 2,
		Package = 3,
		Class = 4,
		Method = 5,
		Property = 6,
		Field = 7,
		Constructor = 8,
		Enum = 9,
		Interface = 10,
		Function = 11,
		Variable = 12,
		Constant = 13,
		String = 14,
		Number = 15,
		Boolean = 16,
		Array = 17,
		Object = 18,
		Key = 19,
		Null = 20,
		EnumMember = 21,
		Struct = 22,
		Event = 23,
		Operator = 24,
		TypeParameter = 25
	}

	export enum SymbolTag {
		Deprecated = 1
	}

	export interface DocumentSymbol {
		name: string;
		detail: string;
		kind: SymbolKind;
		tags: ReadonlyArray<SymbolTag>;
		containerName?: string;
		range: IRange;
		selectionRange: IRange;
		children?: DocumentSymbol[];
	}

	/**
	 * The document symbol provider interface defines the contract between extensions and
	 * the [go to symbol](https://code.visualstudio.com/docs/editor/editingevolved#_go-to-symbol)-feature.
	 */
	export interface DocumentSymbolProvider {
		displayName?: string;
		/**
		 * Provide symbol information for the given document.
		 */
		provideDocumentSymbols(model: editor.ITextModel, token: CancellationToken): ProviderResult<DocumentSymbol[]>;
	}

	export type TextEdit = {
		range: IRange;
		text: string;
		eol?: editor.EndOfLineSequence;
	};

	/**
	 * Interface used to format a model
	 */
	export interface FormattingOptions {
		/**
		 * Size of a tab in spaces.
		 */
		tabSize: number;
		/**
		 * Prefer spaces over tabs.
		 */
		insertSpaces: boolean;
	}

	/**
	 * The document formatting provider interface defines the contract between extensions and
	 * the formatting-feature.
	 */
	export interface DocumentFormattingEditProvider {
		readonly displayName?: string;
		/**
		 * Provide formatting edits for a whole document.
		 */
		provideDocumentFormattingEdits(model: editor.ITextModel, options: FormattingOptions, token: CancellationToken): ProviderResult<TextEdit[]>;
	}

	/**
	 * The document formatting provider interface defines the contract between extensions and
	 * the formatting-feature.
	 */
	export interface DocumentRangeFormattingEditProvider {
		readonly displayName?: string;
		/**
		 * Provide formatting edits for a range in a document.
		 *
		 * The given range is a hint and providers can decide to format a smaller
		 * or larger range. Often this is done by adjusting the start and end
		 * of the range to full syntax nodes.
		 */
		provideDocumentRangeFormattingEdits(model: editor.ITextModel, range: Range, options: FormattingOptions, token: CancellationToken): ProviderResult<TextEdit[]>;
	}

	/**
	 * The document formatting provider interface defines the contract between extensions and
	 * the formatting-feature.
	 */
	export interface OnTypeFormattingEditProvider {
		autoFormatTriggerCharacters: string[];
		/**
		 * Provide formatting edits after a character has been typed.
		 *
		 * The given position and character should hint to the provider
		 * what range the position to expand to, like find the matching `{`
		 * when `}` has been entered.
		 */
		provideOnTypeFormattingEdits(model: editor.ITextModel, position: Position, ch: string, options: FormattingOptions, token: CancellationToken): ProviderResult<TextEdit[]>;
	}

	/**
	 * A link inside the editor.
	 */
	export interface ILink {
		range: IRange;
		url?: Uri | string;
		tooltip?: string;
	}

	export interface ILinksList {
		links: ILink[];
		dispose?(): void;
	}

	/**
	 * A provider of links.
	 */
	export interface LinkProvider {
		provideLinks(model: editor.ITextModel, token: CancellationToken): ProviderResult<ILinksList>;
		resolveLink?: (link: ILink, token: CancellationToken) => ProviderResult<ILink>;
	}

	/**
	 * A color in RGBA format.
	 */
	export interface IColor {
		/**
		 * The red component in the range [0-1].
		 */
		readonly red: number;
		/**
		 * The green component in the range [0-1].
		 */
		readonly green: number;
		/**
		 * The blue component in the range [0-1].
		 */
		readonly blue: number;
		/**
		 * The alpha component in the range [0-1].
		 */
		readonly alpha: number;
	}

	/**
	 * String representations for a color
	 */
	export interface IColorPresentation {
		/**
		 * The label of this color presentation. It will be shown on the color
		 * picker header. By default this is also the text that is inserted when selecting
		 * this color presentation.
		 */
		label: string;
		/**
		 * An [edit](#TextEdit) which is applied to a document when selecting
		 * this presentation for the color.
		 */
		textEdit?: TextEdit;
		/**
		 * An optional array of additional [text edits](#TextEdit) that are applied when
		 * selecting this color presentation.
		 */
		additionalTextEdits?: TextEdit[];
	}

	/**
	 * A color range is a range in a text model which represents a color.
	 */
	export interface IColorInformation {
		/**
		 * The range within the model.
		 */
		range: IRange;
		/**
		 * The color represented in this range.
		 */
		color: IColor;
	}

	/**
	 * A provider of colors for editor models.
	 */
	export interface DocumentColorProvider {
		/**
		 * Provides the color ranges for a specific model.
		 */
		provideDocumentColors(model: editor.ITextModel, token: CancellationToken): ProviderResult<IColorInformation[]>;
		/**
		 * Provide the string representations for a color.
		 */
		provideColorPresentations(model: editor.ITextModel, colorInfo: IColorInformation, token: CancellationToken): ProviderResult<IColorPresentation[]>;
	}

	export interface SelectionRange {
		range: IRange;
	}

	export interface SelectionRangeProvider {
		/**
		 * Provide ranges that should be selected from the given position.
		 */
		provideSelectionRanges(model: editor.ITextModel, positions: Position[], token: CancellationToken): ProviderResult<SelectionRange[][]>;
	}

	export interface FoldingContext {
	}

	/**
	 * A provider of folding ranges for editor models.
	 */
	export interface FoldingRangeProvider {
		/**
		 * An optional event to signal that the folding ranges from this provider have changed.
		 */
		onDidChange?: IEvent<this>;
		/**
		 * Provides the folding ranges for a specific model.
		 */
		provideFoldingRanges(model: editor.ITextModel, context: FoldingContext, token: CancellationToken): ProviderResult<FoldingRange[]>;
	}

	export interface FoldingRange {
		/**
		 * The one-based start line of the range to fold. The folded area starts after the line's last character.
		 */
		start: number;
		/**
		 * The one-based end line of the range to fold. The folded area ends with the line's last character.
		 */
		end: number;
		/**
		 * Describes the [Kind](#FoldingRangeKind) of the folding range such as [Comment](#FoldingRangeKind.Comment) or
		 * [Region](#FoldingRangeKind.Region). The kind is used to categorize folding ranges and used by commands
		 * like 'Fold all comments'. See
		 * [FoldingRangeKind](#FoldingRangeKind) for an enumeration of standardized kinds.
		 */
		kind?: FoldingRangeKind;
	}

	export class FoldingRangeKind {
		value: string;
		/**
		 * Kind for folding range representing a comment. The value of the kind is 'comment'.
		 */
		static readonly Comment: FoldingRangeKind;
		/**
		 * Kind for folding range representing a import. The value of the kind is 'imports'.
		 */
		static readonly Imports: FoldingRangeKind;
		/**
		 * Kind for folding range representing regions (for example marked by `#region`, `#endregion`).
		 * The value of the kind is 'region'.
		 */
		static readonly Region: FoldingRangeKind;
		/**
		 * Creates a new [FoldingRangeKind](#FoldingRangeKind).
		 *
		 * @param value of the kind.
		 */
		constructor(value: string);
	}

	export interface WorkspaceEditMetadata {
		needsConfirmation: boolean;
		label: string;
		description?: string;
	}

	export interface WorkspaceFileEditOptions {
		overwrite?: boolean;
		ignoreIfNotExists?: boolean;
		ignoreIfExists?: boolean;
		recursive?: boolean;
		copy?: boolean;
		folder?: boolean;
<<<<<<< HEAD
		doNotUseTrash?: boolean;
=======
		maxSize?: number;
>>>>>>> 0ec40638
	}

	export interface WorkspaceFileEdit {
		oldUri?: Uri;
		newUri?: Uri;
		options?: WorkspaceFileEditOptions;
		metadata?: WorkspaceEditMetadata;
	}

	export interface WorkspaceTextEdit {
		resource: Uri;
		edit: TextEdit;
		modelVersionId?: number;
		metadata?: WorkspaceEditMetadata;
	}

	export interface WorkspaceEdit {
		edits: Array<WorkspaceTextEdit | WorkspaceFileEdit>;
	}

	export interface Rejection {
		rejectReason?: string;
	}

	export interface RenameLocation {
		range: IRange;
		text: string;
	}

	export interface RenameProvider {
		provideRenameEdits(model: editor.ITextModel, position: Position, newName: string, token: CancellationToken): ProviderResult<WorkspaceEdit & Rejection>;
		resolveRenameLocation?(model: editor.ITextModel, position: Position, token: CancellationToken): ProviderResult<RenameLocation & Rejection>;
	}

	export interface Command {
		id: string;
		title: string;
		tooltip?: string;
		arguments?: any[];
	}

	export interface CodeLens {
		range: IRange;
		id?: string;
		command?: Command;
	}

	export interface CodeLensList {
		lenses: CodeLens[];
		dispose(): void;
	}

	export interface CodeLensProvider {
		onDidChange?: IEvent<this>;
		provideCodeLenses(model: editor.ITextModel, token: CancellationToken): ProviderResult<CodeLensList>;
		resolveCodeLens?(model: editor.ITextModel, codeLens: CodeLens, token: CancellationToken): ProviderResult<CodeLens>;
	}

	export interface SemanticTokensLegend {
		readonly tokenTypes: string[];
		readonly tokenModifiers: string[];
	}

	export interface SemanticTokens {
		readonly resultId?: string;
		readonly data: Uint32Array;
	}

	export interface SemanticTokensEdit {
		readonly start: number;
		readonly deleteCount: number;
		readonly data?: Uint32Array;
	}

	export interface SemanticTokensEdits {
		readonly resultId?: string;
		readonly edits: SemanticTokensEdit[];
	}

	export interface DocumentSemanticTokensProvider {
		onDidChange?: IEvent<void>;
		getLegend(): SemanticTokensLegend;
		provideDocumentSemanticTokens(model: editor.ITextModel, lastResultId: string | null, token: CancellationToken): ProviderResult<SemanticTokens | SemanticTokensEdits>;
		releaseDocumentSemanticTokens(resultId: string | undefined): void;
	}

	export interface DocumentRangeSemanticTokensProvider {
		getLegend(): SemanticTokensLegend;
		provideDocumentRangeSemanticTokens(model: editor.ITextModel, range: Range, token: CancellationToken): ProviderResult<SemanticTokens>;
	}

	export interface ILanguageExtensionPoint {
		id: string;
		extensions?: string[];
		filenames?: string[];
		filenamePatterns?: string[];
		firstLine?: string;
		aliases?: string[];
		mimetypes?: string[];
		configuration?: Uri;
	}
	/**
	 * A Monarch language definition
	 */
	export interface IMonarchLanguage {
		/**
		 * map from string to ILanguageRule[]
		 */
		tokenizer: {
			[name: string]: IMonarchLanguageRule[];
		};
		/**
		 * is the language case insensitive?
		 */
		ignoreCase?: boolean;
		/**
		 * is the language unicode-aware? (i.e., /\u{1D306}/)
		 */
		unicode?: boolean;
		/**
		 * if no match in the tokenizer assign this token class (default 'source')
		 */
		defaultToken?: string;
		/**
		 * for example [['{','}','delimiter.curly']]
		 */
		brackets?: IMonarchLanguageBracket[];
		/**
		 * start symbol in the tokenizer (by default the first entry is used)
		 */
		start?: string;
		/**
		 * attach this to every token class (by default '.' + name)
		 */
		tokenPostfix?: string;
	}

	/**
	 * A rule is either a regular expression and an action
	 * 		shorthands: [reg,act] == { regex: reg, action: act}
	 *		and       : [reg,act,nxt] == { regex: reg, action: act{ next: nxt }}
	 */
	export type IShortMonarchLanguageRule1 = [string | RegExp, IMonarchLanguageAction];

	export type IShortMonarchLanguageRule2 = [string | RegExp, IMonarchLanguageAction, string];

	export interface IExpandedMonarchLanguageRule {
		/**
		 * match tokens
		 */
		regex?: string | RegExp;
		/**
		 * action to take on match
		 */
		action?: IMonarchLanguageAction;
		/**
		 * or an include rule. include all rules from the included state
		 */
		include?: string;
	}

	export type IMonarchLanguageRule = IShortMonarchLanguageRule1 | IShortMonarchLanguageRule2 | IExpandedMonarchLanguageRule;

	/**
	 * An action is either an array of actions...
	 * ... or a case statement with guards...
	 * ... or a basic action with a token value.
	 */
	export type IShortMonarchLanguageAction = string;

	export interface IExpandedMonarchLanguageAction {
		/**
		 * array of actions for each parenthesized match group
		 */
		group?: IMonarchLanguageAction[];
		/**
		 * map from string to ILanguageAction
		 */
		cases?: Object;
		/**
		 * token class (ie. css class) (or "@brackets" or "@rematch")
		 */
		token?: string;
		/**
		 * the next state to push, or "@push", "@pop", "@popall"
		 */
		next?: string;
		/**
		 * switch to this state
		 */
		switchTo?: string;
		/**
		 * go back n characters in the stream
		 */
		goBack?: number;
		/**
		 * @open or @close
		 */
		bracket?: string;
		/**
		 * switch to embedded language (using the mimetype) or get out using "@pop"
		 */
		nextEmbedded?: string;
		/**
		 * log a message to the browser console window
		 */
		log?: string;
	}

	export type IMonarchLanguageAction = IShortMonarchLanguageAction | IExpandedMonarchLanguageAction | IShortMonarchLanguageAction[] | IExpandedMonarchLanguageAction[];

	/**
	 * This interface can be shortened as an array, ie. ['{','}','delimiter.curly']
	 */
	export interface IMonarchLanguageBracket {
		/**
		 * open bracket
		 */
		open: string;
		/**
		 * closing bracket
		 */
		close: string;
		/**
		 * token class
		 */
		token: string;
	}

}

declare namespace monaco.worker {


	export interface IMirrorModel {
		readonly uri: Uri;
		readonly version: number;
		getValue(): string;
	}

	export interface IWorkerContext<H = undefined> {
		/**
		 * A proxy to the main thread host object.
		 */
		host: H;
		/**
		 * Get all available mirror models in this worker.
		 */
		getMirrorModels(): IMirrorModel[];
	}

}

//dtsv=3<|MERGE_RESOLUTION|>--- conflicted
+++ resolved
@@ -6269,11 +6269,8 @@
 		recursive?: boolean;
 		copy?: boolean;
 		folder?: boolean;
-<<<<<<< HEAD
 		doNotUseTrash?: boolean;
-=======
 		maxSize?: number;
->>>>>>> 0ec40638
 	}
 
 	export interface WorkspaceFileEdit {
