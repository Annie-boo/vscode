--- conflicted
+++ resolved
@@ -67,11 +67,7 @@
 						'prompt.header.metadata.tools.diagnostics.invalid-value-type',
 						"Value of the '{0}' metadata must be an array of strings, got '{2}'.",
 						RECORD_NAME,
-<<<<<<< HEAD
-						valueToken.valueTypeName,
-=======
 						valueToken.valueTypeName.toString(),
->>>>>>> 70cca6d5
 					),
 				),
 			);
