--- conflicted
+++ resolved
@@ -3,11 +3,7 @@
  *  Licensed under the MIT License. See License.txt in the project root for license information.
  *--------------------------------------------------------------------------------------------*/
 
-<<<<<<< HEAD
-import { isNonEmptyArray } from 'vs/base/common/arrays';
-=======
-import { distinct } from 'vs/base/common/arrays';
->>>>>>> 93d99f58
+import { isNonEmptyArray, distinct } from 'vs/base/common/arrays';
 import { CancellationToken } from 'vs/base/common/cancellation';
 import { Emitter, Event } from 'vs/base/common/event';
 import { IMarkdownString } from 'vs/base/common/htmlContent';
