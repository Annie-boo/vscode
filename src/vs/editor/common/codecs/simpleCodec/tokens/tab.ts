--- conflicted
+++ resolved
@@ -9,11 +9,7 @@
  * A token that represent a `tab` with a `range`. The `range`
  * value reflects the position of the token in the original data.
  */
-<<<<<<< HEAD
 export class Tab extends SpacingToken<'\t'> {
-=======
-export class Tab extends SimpleToken<'\t'> {
->>>>>>> 70cca6d5
 	/**
 	 * The underlying symbol of the token.
 	 */
